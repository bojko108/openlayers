--- conflicted
+++ resolved
@@ -1,18 +1,18 @@
 /**
  * @module ol/reproj/Image
  */
-import {ERROR_THRESHOLD} from './common.js';
-
-import EventType from '../events/EventType.js';
-import ImageBase from '../ImageBase.js';
-import ImageState from '../ImageState.js';
-import Triangulation from './Triangulation.js';
+import { ERROR_THRESHOLD } from "./common.js";
+
+import EventType from "../events/EventType.js";
+import ImageBase from "../ImageBase.js";
+import ImageState from "../ImageState.js";
+import Triangulation from "./Triangulation.js";
 import {
   calculateSourceResolution,
   render as renderReprojected,
-} from '../reproj.js';
-import {getCenter, getHeight, getIntersection, getWidth} from '../extent.js';
-import {listen, unlistenByKey} from '../events.js';
+} from "../reproj.js";
+import { getCenter, getHeight, getIntersection, getWidth } from "../extent.js";
+import { listen, unlistenByKey } from "../events.js";
 
 /**
  * @typedef {function(import("../extent.js").Extent, number, number) : import("../ImageBase.js").default} FunctionType
@@ -68,20 +68,12 @@
     );
 
     const sourceExtent = triangulation.calculateSourceExtent();
-<<<<<<< HEAD
-    const sourceImage = getImageFunction(sourceExtent, sourceResolution, pixelRatio);
-    let state = ImageState.LOADED;
-    if (sourceImage) {
-      state = ImageState.IDLE;
-    }
-=======
     const sourceImage = getImageFunction(
       sourceExtent,
       sourceResolution,
       pixelRatio
     );
     const state = sourceImage ? ImageState.IDLE : ImageState.EMPTY;
->>>>>>> dfa22f29
     const sourcePixelRatio = sourceImage ? sourceImage.getPixelRatio() : 1;
 
     super(targetExtent, targetResolution, sourcePixelRatio, state);
