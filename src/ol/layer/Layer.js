--- conflicted
+++ resolved
@@ -288,10 +288,6 @@
  * @param {import("../View.js").State} viewState View state.
  * @return {boolean} The layer is visible at the given view state.
  */
-<<<<<<< HEAD
-export function visibleAtResolution(layerState, resolution) {
-  return layerState.visible && resolution >= layerState.minResolution && resolution < layerState.maxResolution;
-=======
 export function inView(layerState, viewState) {
   if (!layerState.visible) {
     return false;
@@ -302,7 +298,6 @@
   }
   const zoom = viewState.zoom;
   return zoom > layerState.minZoom && zoom <= layerState.maxZoom;
->>>>>>> ec10cda0
 }
 
 export default Layer;