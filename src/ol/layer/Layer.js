/**
 * @module ol/layer/Layer
 */
import { listen, unlistenByKey } from '../events.js';
import EventType from '../events/EventType.js';
import { getChangeEventType } from '../Object.js';
import BaseLayer from './Base.js';
import LayerProperty from './Property.js';
import { assign } from '../obj.js';
import RenderEventType from '../render/EventType.js';
import SourceState from '../source/State.js';

/**
 * @typedef {function(import("../PluggableMap.js").FrameState):HTMLElement} RenderFunction
 */

/**
 * @typedef {Object} Options
 * @property {string} [className='ol-layer'] A CSS class name to set to the layer element.
 * @property {number} [opacity=1] Opacity (0, 1).
 * @property {boolean} [visible=true] Visibility.
 * @property {import("../extent.js").Extent} [extent] The bounding extent for layer rendering.  The layer will not be
 * rendered outside of this extent.
 * @property {number} [zIndex] The z-index for layer rendering.  At rendering time, the layers
 * will be ordered, first by Z-index and then by position. When `undefined`, a `zIndex` of 0 is assumed
 * for layers that are added to the map's `layers` collection, or `Infinity` when the layer's `setMap()`
 * method was used.
 * @property {number} [minResolution] The minimum resolution (inclusive) at which this layer will be
 * visible.
 * @property {number} [maxResolution] The maximum resolution (exclusive) below which this layer will
 * be visible.
 * @property {import("../source/Source.js").default} [source] Source for this layer.  If not provided to the constructor,
 * the source can be set by calling {@link module:ol/layer/Layer#setSource layer.setSource(source)} after
 * construction.
 * @property {import("../PluggableMap.js").default} [map] Map.
 * @property {RenderFunction} [render] Render function. Takes the frame state as input and is expected to return an
 * HTML element. Will overwrite the default rendering for the layer.
 * @property {import('../daemon/layers/info/defaultOptions').LayerInfoOptions} [metadata] - layer info
 */

/**
 * @typedef {Object} State
 * @property {import("./Base.js").default} layer
 * @property {number} opacity Opacity, the value is rounded to two digits to appear after the decimal point.
 * @property {SourceState} sourceState
 * @property {boolean} visible
 * @property {boolean} managed
 * @property {import("../extent.js").Extent} [extent]
 * @property {number} zIndex
 * @property {number} maxResolution
 * @property {number} minResolution
 * @property {number} minZoom
 * @property {number} maxZoom
 */

/**
 * @classdesc
 * Base class from which all layer types are derived. This should only be instantiated
 * in the case where a custom layer is be added to the map with a custom `render` function.
 * Such a function can be specified in the `options` object, and is expected to return an HTML element.
 *
 * A visual representation of raster or vector map data.
 * Layers group together those properties that pertain to how the data is to be
 * displayed, irrespective of the source of that data.
 *
 * Layers are usually added to a map with {@link module:ol/Map#addLayer}. Components
 * like {@link module:ol/interaction/Select~Select} use unmanaged layers
 * internally. These unmanaged layers are associated with the map using
 * {@link module:ol/layer/Layer~Layer#setMap} instead.
 *
 * A generic `change` event is fired when the state of the source changes.
 *
 * Please note that for performance reasons several layers might get rendered to
 * the same HTML element, which will cause {@link module:ol/Map~Map#forEachLayerAtPixel} to
 * give false positives. To avoid this, apply different `className` properties to the
 * layers at creation time.
 *
 * @fires import("../render/Event.js").RenderEvent#prerender
 * @fires import("../render/Event.js").RenderEvent#postrender
 *
 * @template {import("../source/Source.js").default} SourceType
 * @api
 */
class Layer extends BaseLayer {
  /**
   * @param {Options} options Layer options.
   */
  constructor(options) {
    const baseOptions = assign({}, options);
    delete baseOptions.source;

    super(baseOptions);

    /**
     * @private
     * @type {?import("../events.js").EventsKey}
     */
    this.mapPrecomposeKey_ = null;

    /**
     * @private
     * @type {?import("../events.js").EventsKey}
     */
    this.mapRenderKey_ = null;

    /**
     * @private
     * @type {?import("../events.js").EventsKey}
     */
    this.sourceChangeKey_ = null;

    /**
     * @private
     * @type {import("../renderer/Layer.js").default}
     */
    this.renderer_ = null;

    // Overwrite default render method with a custom one
    if (options.render) {
      this.render = options.render;
    }

    if (options.map) {
      this.setMap(options.map);
    }

    this.addEventListener(getChangeEventType(LayerProperty.SOURCE), this.handleSourcePropertyChange_);

    const source = options.source ? /** @type {SourceType} */ (options.source) : null;
    this.setSource(source);
  }

  /**
   * @inheritDoc
   */
  getLayersArray(opt_array) {
    const array = opt_array ? opt_array : [];
    array.push(this);
    return array;
  }

  /**
   * @inheritDoc
   */
  getLayerStatesArray(opt_states) {
    const states = opt_states ? opt_states : [];
    states.push(this.getLayerState());
    return states;
  }

  /**
   * Get the layer source.
   * @return {SourceType} The layer source (or `null` if not yet set).
   * @observable
   * @api
   */
  getSource() {
    return /** @type {SourceType} */ (this.get(LayerProperty.SOURCE)) || null;
  }

  /**
   * @inheritDoc
   */
  // @ts-ignore
  getSourceState() {
    const source = this.getSource();
    return !source ? SourceState.UNDEFINED : source.getState();
  }

  /**
   * @private
   */
  handleSourceChange_() {
    this.changed();
  }

  /**
   * @private
   */
  handleSourcePropertyChange_() {
    if (this.sourceChangeKey_) {
      unlistenByKey(this.sourceChangeKey_);
      this.sourceChangeKey_ = null;
    }
    const source = this.getSource();
    if (source) {
      this.sourceChangeKey_ = listen(source, EventType.CHANGE, this.handleSourceChange_, this);
    }
    this.changed();
  }

  /**
   * @param {import("../pixel").Pixel} pixel Pixel.
   * @return {Promise<Array<import("../Feature").default>>} Promise that resolves with
   * an array of features.
   */
  getFeatures(pixel) {
    return this.renderer_.getFeatures(pixel);
  }

  /**
   * In charge to manage the rendering of the layer. One layer type is
   * bounded with one layer renderer.
   * @param {?import("../PluggableMap.js").FrameState} frameState Frame state.
   * @param {HTMLElement} target Target which the renderer may (but need not) use
   * for rendering its content.
   * @return {HTMLElement} The rendered element.
   */
  render(frameState, target) {
    const layerRenderer = this.getRenderer();

    if (layerRenderer.prepareFrame(frameState)) {
      return layerRenderer.renderFrame(frameState, target);
    }
  }

  /**
   * Sets the layer to be rendered on top of other layers on a map. The map will
   * not manage this layer in its layers collection, and the callback in
   * {@link module:ol/Map#forEachLayerAtPixel} will receive `null` as layer. This
   * is useful for temporary layers. To remove an unmanaged layer from the map,
   * use `#setMap(null)`.
   *
   * To add the layer to a map and have it managed by the map, use
   * {@link module:ol/Map#addLayer} instead.
   * @param {import("../PluggableMap.js").default} map Map.
   * @api
   */
  setMap(map) {
    this.set(LayerProperty.MAP, map);

    if (this.mapPrecomposeKey_) {
      unlistenByKey(this.mapPrecomposeKey_);
      this.mapPrecomposeKey_ = null;
    }
    if (!map) {
      this.changed();
    }
    if (this.mapRenderKey_) {
      unlistenByKey(this.mapRenderKey_);
      this.mapRenderKey_ = null;
    }
    if (map) {
      this.mapPrecomposeKey_ = listen(
        map,
        RenderEventType.PRECOMPOSE,
        function(evt) {
          const renderEvent = /** @type {import("../render/Event.js").default} */ (evt);
          renderEvent.frameState.layerStatesArray.push(this.getLayerState(false));
        },
        this
      );
      this.mapRenderKey_ = listen(this, EventType.CHANGE, map.render, map);
      this.changed();
    }
  }

  /**
   * Set the layer source. This also sets `layer` property of the source
   * @param {SourceType} source The layer source.
   * @observable
   * @api
   */
  setSource(source) {
    this.set(LayerProperty.SOURCE, source);
    if (source) {
      source.setLayer(this);
    }
  }

  /**
   * Get the renderer for this layer.
   * @return {import("../renderer/Layer.js").default} The layer renderer.
   */
  getRenderer() {
    if (!this.renderer_) {
      this.renderer_ = this.createRenderer();
    }
    return this.renderer_;
  }

  /**
   * @return {boolean} The layer has a renderer.
   */
  hasRenderer() {
    return !!this.renderer_;
  }

  /**
   * Create a renderer for this layer.
   * @return {import("../renderer/Layer.js").default} A layer renderer.
   * @protected
   */
  createRenderer() {
    return null;
  }
<<<<<<< HEAD
=======

  /**
   * @inheritDoc
   */
  disposeInternal() {
    this.setSource(null);
    super.disposeInternal();
  }
>>>>>>> 146e38c7
}

/**
 * Return `true` if the layer is visible and if the provided view state
 * has resolution and zoom levels that are in range of the layer's min/max.
 * @param {State} layerState Layer state.
 * @param {import("../View.js").State} viewState View state.
 * @return {boolean} The layer is visible at the given view state.
 */
export function inView(layerState, viewState) {
  if (!layerState.visible) {
    return false;
  }
  const resolution = viewState.resolution;
  if (resolution < layerState.minResolution || resolution >= layerState.maxResolution) {
    return false;
  }
  const zoom = viewState.zoom;
  return zoom > layerState.minZoom && zoom <= layerState.maxZoom;
}

export default Layer;<|MERGE_RESOLUTION|>--- conflicted
+++ resolved
@@ -294,8 +294,6 @@
   createRenderer() {
     return null;
   }
-<<<<<<< HEAD
-=======
 
   /**
    * @inheritDoc
@@ -304,7 +302,6 @@
     this.setSource(null);
     super.disposeInternal();
   }
->>>>>>> 146e38c7
 }
 
 /**
