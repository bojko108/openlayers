/**
 * @module ol/layer/Vector
 */
import BaseVectorLayer from './BaseVector.js';
import CanvasVectorLayerRenderer from '../renderer/canvas/VectorLayer.js';
import { METERS_PER_UNIT } from '../proj.js';
import LayerProperty from './Property';
import { Style, Icon, Circle } from '../style.js';

<<<<<<< HEAD
import { testFeature } from '../daemon/filters';
import { getMapProjection } from '../daemon/map';
import { createFeatureStyle, createLabelStyle, getFormattedLabel } from '../daemon/styles';
import { defaultLabelStyle, defaultFeatureStyle, getDefaultSelectStyle, getDefaultHighlightStyle } from '../daemon/styles/defaultStyle.js';

=======
>>>>>>> dfa22f29
/**
 * @classdesc
 * Vector data that is rendered client-side.
 * Note that any property set in the options is set as a {@link module:ol/Object~BaseObject}
 * property on the layer object; for example, setting `title: 'My Title'` in the
 * options means that `title` is observable, and has get/set accessors.
 *
 * @extends {BaseVectorLayer<import("../source/Vector.js").default>}
 * @api
 */
class VectorLayer extends BaseVectorLayer {
  /**
   * @param {import("./BaseVector.js").Options=} opt_options Options.
   */
  constructor(opt_options) {
    super(opt_options);

    if (opt_options.metadata && opt_options.metadata.labels) {
      this.setLabels(opt_options.metadata.labels || [defaultLabelStyle]);
    }
    if (opt_options.metadata && opt_options.metadata.styles) {
      this.setStyles(opt_options.metadata.styles || [defaultFeatureStyle]);
    }
  }

  /**
   * Create a renderer for this layer.
   * @return {import("../renderer/Layer.js").default} A layer renderer.
   */
  createRenderer() {
    return new CanvasVectorLayerRenderer(this);
  }

<<<<<<< HEAD
  /**
   * @type {Array<import('../daemon/styles/defaultStyle').LabelStyle>}
   */
  get labels() {
    return this.get(LayerProperty.LABELS) || [];
  }
  /**
   * @type {Array<import('../daemon/styles/defaultStyle').FeatureStyle>}
   */
  get styles() {
    return this.get(LayerProperty.STYLES) || [];
  }

  /**
   * Set labels for this layer.
   * @param {!Array<import('../daemon/styles/defaultStyle').LabelType>} labels
   */
  setLabels(labels) {
    this.set(LayerProperty.LABELS, this.__createLabels(labels));
    // @ts-ignore
    this.setStyle((feature, resolution) => this.__styleFunction(feature, resolution));
  }

  /**
   * Set styles for features in this layer.
   * @param {!Array<import('../daemon/styles/defaultStyle').StyleType>} styles
   */
  setStyles(styles) {
    this.set(LayerProperty.STYLES, this.__createStyles(styles));
    // @ts-ignore
    this.setStyle((feature, resolution) => this.__styleFunction(feature, resolution));
  }

  /**
   * Get all currently loaded features. If strategy is `bbox` you will receive
   * only the loaded features.
   * @return {Array.<import('../Feature').default>}
   */
  getLoadedFeatures() {
    return this.getSource().getFeatures();
  }

  /**
   * Get a feature by ID. If the feature is not loaded, the feature will be searched in the layer source
   * and added to the map if found.
   * @param {!String} fid
   * @return {Promise<import('../Feature').default>}
   */
  async getFeatureById(fid) {
    const feature = this.getSource().getFeatureById(fid);
    return feature;
  }

  /**
   * Add features to layer's source.
   * @param {!Array.<import('../Feature').default>} features
   */
  addFeatures(features) {
    this.getSource().addFeatures(features);
  }
  /**
   * Add a feature to layer's source.
   * @public
   * @param {import('../Feature').default} feature
   */
  addFeature(feature) {
    this.getSource().addFeature(feature);
  }
  /**
   * remove list of features from the source
   * @public
   * @param {!Array.<import('../Feature').default>} features - list of features
   */
  removeFeatures(features) {
    features.forEach(feature => {
      this.removeFeature(feature);
    });
  }
  /**
   * Remove a feature from the source
   * @param {!import('../Feature').default} feature
   */
  removeFeature(feature) {
    this.getSource().removeFeature(feature);
  }
  /**
   * Remove all features from the source
   */
  clearSource() {
    this.getSource().clear();
  }

  /**
   * Will return features satisfying the filters. This method searches only loaded
   * features. You can use `layer.query()` to query layer's source
   * @param {!Array<import('../daemon/filters').FilterType>} filters
   * @return {Array<import('../Feature').default>}
   */
  find(filters) {
    return this.getLoadedFeatures().filter(feature => {
      return testFeature(feature, filters);
    });
  }

  /**
   * This is called when the map projection is changed - all features are removed and
   * will be loaded again in the new projection
   */
  __mapProjectionChanged() {
    this.clearSource();
    // replace with this:
    // this.refresh();
  }

  /**
   * @param {!Array<import('../daemon/styles/defaultStyle').LabelType>} labels
   * @return {Array<import('../daemon/styles/defaultStyle').LabelStyle>}
   */
  __createLabels(labels) {
    return labels.map(currentLabel => {
      const { maxScale, minScale } = currentLabel;
      const style = new Style({ text: createLabelStyle(currentLabel) });
      return {
        maxResolution: this.__getMapResolutionFromScale(maxScale || 1000),
        minResolution: this.__getMapResolutionFromScale(minScale || 1),
        label: currentLabel.text,
        style
      };
    });
  }

  /**
   * @param {!Array<import('../daemon/styles/defaultStyle').StyleType>} styles
   * @return {Array<import('../daemon/styles/defaultStyle').FeatureStyle>}
   */
  __createStyles(styles) {
    return styles.map(style => {
      return {
        filters: style.filters || [],
        style: createFeatureStyle(style)
      };
    });
  }

  /**
   *
   * @param {!import('../Feature').default} feature
   * @param {Number} resolution
   * @return {import('../style/Style').default|Array<import('../style/Style').default>}
   */
  __styleFunction(feature, resolution) {
    if (feature.state.hidden) return null;

    let styles = [];

    // get feature style for this feature
    // and add it to styles array
    const featureStyle = this.__getStyleForFeature(feature);

    if (!featureStyle) return null;

    // add an additional style if the feature is selected or highlighted
    if (feature.state.selected || feature.state.highlighted) {
      const additionalStyle = feature.state.highlighted ? getDefaultHighlightStyle() : getDefaultSelectStyle();

      if (featureStyle.style.getStroke()) {
        additionalStyle.getStroke().setWidth(featureStyle.style.getStroke().getWidth() * 3);
      }

      if (featureStyle.style.getImage() instanceof Circle) {
        // @ts-ignore
        additionalStyle.getImage().setRadius(featureStyle.style.getImage().getRadius() * 2);
      }
      if (featureStyle.style.getImage() instanceof Icon) {
        const iconSize = featureStyle.style.getImage().getSize();
        if (iconSize) {
          const radius = (iconSize[0] + iconSize[1]) / 2 / 2;
          // @ts-ignore
          additionalStyle.getImage().setRadius(radius * 1.5);
        }
      }

      styles.push(additionalStyle);
    }

    styles.push(featureStyle.style);

    // if labels are turned on then
    // get label style for this feature
    // and add it to styles array
    if (feature.layer.hasLayerInfo && feature.layer.layerInfo.showLabels) {
      const featureLabel = this.__getLabelForResolution(resolution);
      if (featureLabel) {
        const text = getFormattedLabel(feature, featureLabel.label);
        featureLabel.style.getText().setText(text);
        styles.push(featureLabel.style);
      }
    }

    return styles.length > 0 ? styles : null;
  }

  __getLabelForResolution(resolution) {
    return this.labels.find(label => {
      return label.maxResolution >= resolution && resolution >= label.minResolution;
    });
  }

  /**
   *
   * @param {import('../Feature').default} feature
   * @return {import('../daemon/styles/defaultStyle').FeatureStyle}
   */
  __getStyleForFeature(feature) {
    return this.styles.find(style => {
      if (style.filters) {
        return testFeature(feature, style.filters);
      } else {
        // will return the first style (default one)
        return true;
      }
    });
  }

  /**
   * @param {!Number} scale
   * @return {Number}
   */
  __getMapResolutionFromScale(scale) {
    const projection = getMapProjection();
    // @ts-ignore
    const mpu = METERS_PER_UNIT[projection.getUnits()];
    return scale / (mpu * 39.37 * (25.4 / 0.28));
  }
}

=======
>>>>>>> dfa22f29
export default VectorLayer;<|MERGE_RESOLUTION|>--- conflicted
+++ resolved
@@ -1,20 +1,26 @@
 /**
  * @module ol/layer/Vector
  */
-import BaseVectorLayer from './BaseVector.js';
-import CanvasVectorLayerRenderer from '../renderer/canvas/VectorLayer.js';
-import { METERS_PER_UNIT } from '../proj.js';
-import LayerProperty from './Property';
-import { Style, Icon, Circle } from '../style.js';
-
-<<<<<<< HEAD
-import { testFeature } from '../daemon/filters';
-import { getMapProjection } from '../daemon/map';
-import { createFeatureStyle, createLabelStyle, getFormattedLabel } from '../daemon/styles';
-import { defaultLabelStyle, defaultFeatureStyle, getDefaultSelectStyle, getDefaultHighlightStyle } from '../daemon/styles/defaultStyle.js';
-
-=======
->>>>>>> dfa22f29
+import BaseVectorLayer from "./BaseVector.js";
+import CanvasVectorLayerRenderer from "../renderer/canvas/VectorLayer.js";
+import { METERS_PER_UNIT } from "../proj.js";
+import LayerProperty from "./Property";
+import { Style, Icon, Circle } from "../style.js";
+
+import { testFeature } from "../daemon/filters";
+import { getMapProjection } from "../daemon/map";
+import {
+  createFeatureStyle,
+  createLabelStyle,
+  getFormattedLabel,
+} from "../daemon/styles";
+import {
+  defaultLabelStyle,
+  defaultFeatureStyle,
+  getDefaultSelectStyle,
+  getDefaultHighlightStyle,
+} from "../daemon/styles/defaultStyle.js";
+
 /**
  * @classdesc
  * Vector data that is rendered client-side.
@@ -48,7 +54,6 @@
     return new CanvasVectorLayerRenderer(this);
   }
 
-<<<<<<< HEAD
   /**
    * @type {Array<import('../daemon/styles/defaultStyle').LabelStyle>}
    */
@@ -68,8 +73,10 @@
    */
   setLabels(labels) {
     this.set(LayerProperty.LABELS, this.__createLabels(labels));
-    // @ts-ignore
-    this.setStyle((feature, resolution) => this.__styleFunction(feature, resolution));
+    this.setStyle((feature, resolution) =>
+      // @ts-ignore
+      this.__styleFunction(feature, resolution)
+    );
   }
 
   /**
@@ -78,8 +85,10 @@
    */
   setStyles(styles) {
     this.set(LayerProperty.STYLES, this.__createStyles(styles));
-    // @ts-ignore
-    this.setStyle((feature, resolution) => this.__styleFunction(feature, resolution));
+    this.setStyle((feature, resolution) =>
+      // @ts-ignore
+      this.__styleFunction(feature, resolution)
+    );
   }
 
   /**
@@ -123,7 +132,7 @@
    * @param {!Array.<import('../Feature').default>} features - list of features
    */
   removeFeatures(features) {
-    features.forEach(feature => {
+    features.forEach((feature) => {
       this.removeFeature(feature);
     });
   }
@@ -148,7 +157,7 @@
    * @return {Array<import('../Feature').default>}
    */
   find(filters) {
-    return this.getLoadedFeatures().filter(feature => {
+    return this.getLoadedFeatures().filter((feature) => {
       return testFeature(feature, filters);
     });
   }
@@ -168,14 +177,14 @@
    * @return {Array<import('../daemon/styles/defaultStyle').LabelStyle>}
    */
   __createLabels(labels) {
-    return labels.map(currentLabel => {
+    return labels.map((currentLabel) => {
       const { maxScale, minScale } = currentLabel;
       const style = new Style({ text: createLabelStyle(currentLabel) });
       return {
         maxResolution: this.__getMapResolutionFromScale(maxScale || 1000),
         minResolution: this.__getMapResolutionFromScale(minScale || 1),
         label: currentLabel.text,
-        style
+        style,
       };
     });
   }
@@ -185,10 +194,10 @@
    * @return {Array<import('../daemon/styles/defaultStyle').FeatureStyle>}
    */
   __createStyles(styles) {
-    return styles.map(style => {
+    return styles.map((style) => {
       return {
         filters: style.filters || [],
-        style: createFeatureStyle(style)
+        style: createFeatureStyle(style),
       };
     });
   }
@@ -212,15 +221,21 @@
 
     // add an additional style if the feature is selected or highlighted
     if (feature.state.selected || feature.state.highlighted) {
-      const additionalStyle = feature.state.highlighted ? getDefaultHighlightStyle() : getDefaultSelectStyle();
+      const additionalStyle = feature.state.highlighted
+        ? getDefaultHighlightStyle()
+        : getDefaultSelectStyle();
 
       if (featureStyle.style.getStroke()) {
-        additionalStyle.getStroke().setWidth(featureStyle.style.getStroke().getWidth() * 3);
+        additionalStyle
+          .getStroke()
+          .setWidth(featureStyle.style.getStroke().getWidth() * 3);
       }
 
       if (featureStyle.style.getImage() instanceof Circle) {
-        // @ts-ignore
-        additionalStyle.getImage().setRadius(featureStyle.style.getImage().getRadius() * 2);
+        additionalStyle
+          .getImage()
+          // @ts-ignore
+          .setRadius(featureStyle.style.getImage().getRadius() * 2);
       }
       if (featureStyle.style.getImage() instanceof Icon) {
         const iconSize = featureStyle.style.getImage().getSize();
@@ -252,8 +267,10 @@
   }
 
   __getLabelForResolution(resolution) {
-    return this.labels.find(label => {
-      return label.maxResolution >= resolution && resolution >= label.minResolution;
+    return this.labels.find((label) => {
+      return (
+        label.maxResolution >= resolution && resolution >= label.minResolution
+      );
     });
   }
 
@@ -263,7 +280,7 @@
    * @return {import('../daemon/styles/defaultStyle').FeatureStyle}
    */
   __getStyleForFeature(feature) {
-    return this.styles.find(style => {
+    return this.styles.find((style) => {
       if (style.filters) {
         return testFeature(feature, style.filters);
       } else {
@@ -285,6 +302,4 @@
   }
 }
 
-=======
->>>>>>> dfa22f29
 export default VectorLayer;