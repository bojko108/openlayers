--- conflicted
+++ resolved
@@ -1,13 +1,9 @@
 /**
  * @module ol/layer/BaseTile
  */
-import Layer from './Layer.js';
-import TileProperty from './TileProperty.js';
-<<<<<<< HEAD
-import { assign } from '../obj.js';
-=======
-import {assign} from '../obj.js';
->>>>>>> dfa22f29
+import Layer from "./Layer.js";
+import TileProperty from "./TileProperty.js";
+import { assign } from "../obj.js";
 
 /**
  * @typedef {Object} Options
@@ -63,21 +59,17 @@
     delete baseOptions.useInterimTilesOnError;
 
     if (baseOptions.metadata) {
-      baseOptions.metadata.type = 'basemap';
+      baseOptions.metadata.type = "basemap";
     }
-    
+
     super(baseOptions);
 
     this.setPreload(options.preload !== undefined ? options.preload : 0);
-<<<<<<< HEAD
-    this.setUseInterimTilesOnError(options.useInterimTilesOnError !== undefined ? options.useInterimTilesOnError : true);
-=======
     this.setUseInterimTilesOnError(
       options.useInterimTilesOnError !== undefined
         ? options.useInterimTilesOnError
         : true
     );
->>>>>>> dfa22f29
   }
 
   /**
