--- conflicted
+++ resolved
@@ -6,22 +6,17 @@
  * @enum {string}
  */
 export default {
-  LAYER_INFO: 'layerInfo',
-  MAP: 'map',
-  STYLES: 'styles',
-  LABELS: 'labels',
-  OPACITY: 'opacity',
-  VISIBLE: 'visible',
-  EXTENT: 'extent',
-  Z_INDEX: 'zIndex',
-  MAX_RESOLUTION: 'maxResolution',
-  MIN_RESOLUTION: 'minResolution',
-  SOURCE: 'source',
-  MAX_ZOOM: 'maxZoom',
-<<<<<<< HEAD
-  MIN_ZOOM: 'minZoom'
-=======
-  MIN_ZOOM: 'minZoom',
-  SOURCE: 'source',
->>>>>>> dfa22f29
+  LAYER_INFO: "layerInfo",
+  MAP: "map",
+  STYLES: "styles",
+  LABELS: "labels",
+  OPACITY: "opacity",
+  VISIBLE: "visible",
+  EXTENT: "extent",
+  Z_INDEX: "zIndex",
+  MAX_RESOLUTION: "maxResolution",
+  MIN_RESOLUTION: "minResolution",
+  MAX_ZOOM: "maxZoom",
+  MIN_ZOOM: "minZoom",
+  SOURCE: "source",
 };