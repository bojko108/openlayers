--- conflicted
+++ resolved
@@ -55,23 +55,14 @@
     properties[LayerProperty.OPACITY] = options.opacity !== undefined ? options.opacity : 1;
     properties[LayerProperty.VISIBLE] = options.visible !== undefined ? options.visible : true;
     properties[LayerProperty.Z_INDEX] = options.zIndex;
-<<<<<<< HEAD
     properties[LayerProperty.MAX_RESOLUTION] = options.maxResolution !== undefined ? options.maxResolution : Infinity;
     properties[LayerProperty.MIN_RESOLUTION] = options.minResolution !== undefined ? options.minResolution : 0;
+    properties[LayerProperty.MIN_ZOOM] = options.minZoom !== undefined ? options.minZoom : -Infinity;
+    properties[LayerProperty.MAX_ZOOM] = options.maxZoom !== undefined ? options.maxZoom : Infinity;
     properties[LayerProperty.LAYER_INFO] = new LayerInfo(this, options.metadata);
     properties[LayerProperty.STYLES] = undefined;
     properties[LayerProperty.LABELS] = undefined;
     delete properties.metadata;
-=======
-    properties[LayerProperty.MAX_RESOLUTION] =
-       options.maxResolution !== undefined ? options.maxResolution : Infinity;
-    properties[LayerProperty.MIN_RESOLUTION] =
-       options.minResolution !== undefined ? options.minResolution : 0;
-    properties[LayerProperty.MIN_ZOOM] =
-       options.minZoom !== undefined ? options.minZoom : -Infinity;
-    properties[LayerProperty.MAX_ZOOM] =
-       options.maxZoom !== undefined ? options.maxZoom : Infinity;
->>>>>>> ec10cda0
 
     /**
      * @type {string}
