--- conflicted
+++ resolved
@@ -1,87 +1,45 @@
 /**
  * @module ol/PluggableMap
  */
-<<<<<<< HEAD
+import BaseObject, { getChangeEventType } from "./Object.js";
 import Collection from "./Collection.js";
 import CollectionEventType from "./CollectionEventType.js";
+import EventType from "./events/EventType.js";
+import LayerGroup from "./layer/Group.js";
 import MapBrowserEvent from "./MapBrowserEvent.js";
 import MapBrowserEventHandler from "./MapBrowserEventHandler.js";
 import MapBrowserEventType from "./MapBrowserEventType.js";
 import MapEvent from "./MapEvent.js";
 import MapEventType from "./MapEventType.js";
 import MapProperty from "./MapProperty.js";
+import ObjectEventType from "./ObjectEventType.js";
 import RenderEventType from "./render/EventType.js";
-import BaseObject, { getChangeEventType } from "./Object.js";
-import ObjectEventType from "./ObjectEventType.js";
-import TileQueue from "./TileQueue.js";
+import TileQueue, { getTilePriority } from "./TileQueue.js";
 import View from "./View.js";
 import ViewHint from "./ViewHint.js";
-import { assert } from "./asserts.js";
-import { removeNode } from "./dom.js";
-import { listen, unlistenByKey } from "./events.js";
-import EventType from "./events/EventType.js";
-import {
-  clone,
-  createOrUpdateEmpty,
-  equals,
-  getForViewAndSize,
-  isEmpty
-} from "./extent.js";
-import { TRUE } from "./functions.js";
-import {
-  DEVICE_PIXEL_RATIO,
-  IMAGE_DECODE,
-  PASSIVE_EVENT_LISTENERS
-} from "./has.js";
-import LayerGroup from "./layer/Group.js";
-import { hasArea } from "./size.js";
-import { DROP } from "./structs/PriorityQueue.js";
-import {
-  create as createTransform,
-  apply as applyTransform
-} from "./transform.js";
-import { toUserCoordinate, fromUserCoordinate } from "./proj.js";
-import LayerProperty from "./layer/Property.js";
-=======
-import BaseObject, {getChangeEventType} from './Object.js';
-import Collection from './Collection.js';
-import CollectionEventType from './CollectionEventType.js';
-import EventType from './events/EventType.js';
-import LayerGroup from './layer/Group.js';
-import MapBrowserEvent from './MapBrowserEvent.js';
-import MapBrowserEventHandler from './MapBrowserEventHandler.js';
-import MapBrowserEventType from './MapBrowserEventType.js';
-import MapEvent from './MapEvent.js';
-import MapEventType from './MapEventType.js';
-import MapProperty from './MapProperty.js';
-import ObjectEventType from './ObjectEventType.js';
-import RenderEventType from './render/EventType.js';
-import TileQueue, {getTilePriority} from './TileQueue.js';
-import View from './View.js';
-import ViewHint from './ViewHint.js';
 import {
   DEVICE_PIXEL_RATIO,
   IMAGE_DECODE,
   PASSIVE_EVENT_LISTENERS,
-} from './has.js';
-import {TRUE} from './functions.js';
+} from "./has.js";
+import { TRUE } from "./functions.js";
 import {
   apply as applyTransform,
   create as createTransform,
-} from './transform.js';
-import {assert} from './asserts.js';
+} from "./transform.js";
+import { assert } from "./asserts.js";
 import {
   clone,
   createOrUpdateEmpty,
   equals,
   getForViewAndSize,
   isEmpty,
-} from './extent.js';
-import {fromUserCoordinate, toUserCoordinate} from './proj.js';
-import {hasArea} from './size.js';
-import {listen, unlistenByKey} from './events.js';
-import {removeNode} from './dom.js';
->>>>>>> dfa22f29
+} from "./extent.js";
+import { fromUserCoordinate, toUserCoordinate } from "./proj.js";
+import { hasArea } from "./size.js";
+import { listen, unlistenByKey } from "./events.js";
+import { removeNode } from "./dom.js";
+import LayerProperty from "./layer/Property.js";
 
 /**
  * State of the current frame. Only `pixelRatio`, `time` and `viewState` should
@@ -287,7 +245,6 @@
      * @private
      * @type {!HTMLElement}
      */
-<<<<<<< HEAD
     this.viewport_ = document.createElement("div");
     this.viewport_.className =
       "ol-viewport" + ("ontouchstart" in window ? " ol-touch" : "");
@@ -295,58 +252,31 @@
     this.viewport_.style.overflow = "hidden";
     this.viewport_.style.width = "100%";
     this.viewport_.style.height = "100%";
-=======
-    this.viewport_ = document.createElement('div');
-    this.viewport_.className =
-      'ol-viewport' + ('ontouchstart' in window ? ' ol-touch' : '');
-    this.viewport_.style.position = 'relative';
-    this.viewport_.style.overflow = 'hidden';
-    this.viewport_.style.width = '100%';
-    this.viewport_.style.height = '100%';
->>>>>>> dfa22f29
 
     /**
      * @private
      * @type {!HTMLElement}
      */
-<<<<<<< HEAD
     this.overlayContainer_ = document.createElement("div");
     this.overlayContainer_.style.position = "absolute";
     this.overlayContainer_.style.zIndex = "0";
     this.overlayContainer_.style.width = "100%";
     this.overlayContainer_.style.height = "100%";
+    this.overlayContainer_.style.pointerEvents = "none";
     this.overlayContainer_.className = "ol-overlaycontainer";
-=======
-    this.overlayContainer_ = document.createElement('div');
-    this.overlayContainer_.style.position = 'absolute';
-    this.overlayContainer_.style.zIndex = '0';
-    this.overlayContainer_.style.width = '100%';
-    this.overlayContainer_.style.height = '100%';
-    this.overlayContainer_.style.pointerEvents = 'none';
-    this.overlayContainer_.className = 'ol-overlaycontainer';
->>>>>>> dfa22f29
     this.viewport_.appendChild(this.overlayContainer_);
 
     /**
      * @private
      * @type {!HTMLElement}
      */
-<<<<<<< HEAD
     this.overlayContainerStopEvent_ = document.createElement("div");
     this.overlayContainerStopEvent_.style.position = "absolute";
     this.overlayContainerStopEvent_.style.zIndex = "0";
     this.overlayContainerStopEvent_.style.width = "100%";
     this.overlayContainerStopEvent_.style.height = "100%";
+    this.overlayContainerStopEvent_.style.pointerEvents = "none";
     this.overlayContainerStopEvent_.className = "ol-overlaycontainer-stopevent";
-=======
-    this.overlayContainerStopEvent_ = document.createElement('div');
-    this.overlayContainerStopEvent_.style.position = 'absolute';
-    this.overlayContainerStopEvent_.style.zIndex = '0';
-    this.overlayContainerStopEvent_.style.width = '100%';
-    this.overlayContainerStopEvent_.style.height = '100%';
-    this.overlayContainerStopEvent_.style.pointerEvents = 'none';
-    this.overlayContainerStopEvent_.className = 'ol-overlaycontainer-stopevent';
->>>>>>> dfa22f29
     this.viewport_.appendChild(this.overlayContainerStopEvent_);
 
     /**
@@ -386,11 +316,7 @@
     this.viewport_.addEventListener(
       EventType.WHEEL,
       handleBrowserEvent,
-<<<<<<< HEAD
       PASSIVE_EVENT_LISTENERS ? { passive: false } : false
-=======
-      PASSIVE_EVENT_LISTENERS ? {passive: false} : false
->>>>>>> dfa22f29
     );
 
     /**
@@ -533,11 +459,7 @@
       /**
        * @param {import("./Collection.js").CollectionEvent} event CollectionEvent.
        */
-<<<<<<< HEAD
-      function(event) {
-=======
       function (event) {
->>>>>>> dfa22f29
         this.addOverlayInternal_(
           /** @type {import("./Overlay.js").default} */ (event.element)
         );
@@ -549,14 +471,8 @@
       /**
        * @param {import("./Collection.js").CollectionEvent} event CollectionEvent.
        */
-<<<<<<< HEAD
-      function(event) {
-        const overlay =
-          /** @type {import("./Overlay.js").default} */ (event.element);
-=======
       function (event) {
         const overlay = /** @type {import("./Overlay.js").default} */ (event.element);
->>>>>>> dfa22f29
         const id = overlay.getId();
         if (id !== undefined) {
           delete this.overlayIdIndex_[id.toString()];
@@ -710,11 +626,7 @@
     const features = [];
     this.forEachFeatureAtPixel(
       pixel,
-<<<<<<< HEAD
-      function(feature) {
-=======
       function (feature) {
->>>>>>> dfa22f29
         features.push(feature);
       },
       opt_options
@@ -821,11 +733,7 @@
   getEventPixel(event) {
     const viewportPosition = this.viewport_.getBoundingClientRect();
     const eventPosition =
-<<<<<<< HEAD
       "changedTouches" in event
-=======
-      'changedTouches' in event
->>>>>>> dfa22f29
         ? /** @type {TouchEvent} */ (event).changedTouches[0]
         : /** @type {MouseEvent} */ (event);
 
@@ -860,11 +768,7 @@
   getTargetElement() {
     const target = this.getTarget();
     if (target !== undefined) {
-<<<<<<< HEAD
       return typeof target === "string"
-=======
-      return typeof target === 'string'
->>>>>>> dfa22f29
         ? document.getElementById(target)
         : target;
     } else {
@@ -1087,36 +991,12 @@
    * @return {number} Tile priority.
    */
   getTilePriority(tile, tileSourceKey, tileCenter, tileResolution) {
-<<<<<<< HEAD
-    // Filter out tiles at higher zoom levels than the current zoom level, or that
-    // are outside the visible extent.
-    const frameState = this.frameState_;
-    if (!frameState || !(tileSourceKey in frameState.wantedTiles)) {
-      return DROP;
-    }
-    if (!frameState.wantedTiles[tileSourceKey][tile.getKey()]) {
-      return DROP;
-    }
-    // Prioritize the highest zoom level tiles closest to the focus.
-    // Tiles at higher zoom levels are prioritized using Math.log(tileResolution).
-    // Within a zoom level, tiles are prioritized by the distance in pixels between
-    // the center of the tile and the center of the viewport.  The factor of 65536
-    // means that the prioritization should behave as desired for tiles up to
-    // 65536 * Math.log(2) = 45426 pixels from the focus.
-    const center = frameState.viewState.center;
-    const deltaX = tileCenter[0] - center[0];
-    const deltaY = tileCenter[1] - center[1];
-    return (
-      65536 * Math.log(tileResolution) +
-      Math.sqrt(deltaX * deltaX + deltaY * deltaY) / tileResolution
-=======
     return getTilePriority(
       this.frameState_,
       tile,
       tileSourceKey,
       tileCenter,
       tileResolution
->>>>>>> dfa22f29
     );
   }
 
@@ -1214,10 +1094,7 @@
       !this.tileQueue_.getTilesLoading() &&
       !this.getLoading()
     ) {
-<<<<<<< HEAD
       // @ts-ignore
-=======
->>>>>>> dfa22f29
       this.renderer_.dispatchRenderEvent(
         RenderEventType.RENDERCOMPLETE,
         frameState
@@ -1300,11 +1177,7 @@
           EventType.KEYPRESS,
           this.handleBrowserEvent,
           this
-<<<<<<< HEAD
-        )
-=======
         ),
->>>>>>> dfa22f29
       ];
 
       if (!this.handleResize_) {
@@ -1378,11 +1251,7 @@
     if (layerGroup) {
       this.layerGroupPropertyListenerKeys_ = [
         listen(layerGroup, ObjectEventType.PROPERTYCHANGE, this.render, this),
-<<<<<<< HEAD
-        listen(layerGroup, EventType.CHANGE, this.render, this)
-=======
         listen(layerGroup, EventType.CHANGE, this.render, this),
->>>>>>> dfa22f29
       ];
     }
     this.render();
@@ -1621,7 +1490,6 @@
       const computedStyle = getComputedStyle(targetElement);
       this.setSize([
         targetElement.offsetWidth -
-<<<<<<< HEAD
           parseFloat(computedStyle["borderLeftWidth"]) -
           parseFloat(computedStyle["paddingLeft"]) -
           parseFloat(computedStyle["paddingRight"]) -
@@ -1630,18 +1498,7 @@
           parseFloat(computedStyle["borderTopWidth"]) -
           parseFloat(computedStyle["paddingTop"]) -
           parseFloat(computedStyle["paddingBottom"]) -
-          parseFloat(computedStyle["borderBottomWidth"])
-=======
-          parseFloat(computedStyle['borderLeftWidth']) -
-          parseFloat(computedStyle['paddingLeft']) -
-          parseFloat(computedStyle['paddingRight']) -
-          parseFloat(computedStyle['borderRightWidth']),
-        targetElement.offsetHeight -
-          parseFloat(computedStyle['borderTopWidth']) -
-          parseFloat(computedStyle['paddingTop']) -
-          parseFloat(computedStyle['paddingBottom']) -
-          parseFloat(computedStyle['borderBottomWidth']),
->>>>>>> dfa22f29
+          parseFloat(computedStyle["borderBottomWidth"]),
       ]);
     }
 
@@ -1679,11 +1536,7 @@
   let keyboardEventTarget = null;
   if (options.keyboardEventTarget !== undefined) {
     keyboardEventTarget =
-<<<<<<< HEAD
       typeof options.keyboardEventTarget === "string"
-=======
-      typeof options.keyboardEventTarget === 'string'
->>>>>>> dfa22f29
         ? document.getElementById(options.keyboardEventTarget)
         : options.keyboardEventTarget;
   }
@@ -1695,15 +1548,9 @@
 
   const layerGroup =
     options.layers &&
-<<<<<<< HEAD
     typeof (/** @type {?} */ (options.layers).getLayers) === "function"
       ? /** @type {LayerGroup} */ (options.layers)
       : new LayerGroup({ layers: /** @type {Collection} */ (options.layers) });
-=======
-    typeof (/** @type {?} */ (options.layers).getLayers) === 'function'
-      ? /** @type {LayerGroup} */ (options.layers)
-      : new LayerGroup({layers: /** @type {Collection} */ (options.layers)});
->>>>>>> dfa22f29
   values[MapProperty.LAYERGROUP] = layerGroup;
 
   values[MapProperty.TARGET] = options.target;
@@ -1717,11 +1564,7 @@
       controls = new Collection(options.controls.slice());
     } else {
       assert(
-<<<<<<< HEAD
         typeof (/** @type {?} */ (options.controls).getArray) === "function",
-=======
-        typeof (/** @type {?} */ (options.controls).getArray) === 'function',
->>>>>>> dfa22f29
         47
       ); // Expected `controls` to be an array or an `import("./Collection.js").Collection`
       controls = /** @type {Collection} */ (options.controls);
@@ -1735,11 +1578,7 @@
     } else {
       assert(
         typeof (/** @type {?} */ (options.interactions).getArray) ===
-<<<<<<< HEAD
           "function",
-=======
-          'function',
->>>>>>> dfa22f29
         48
       ); // Expected `interactions` to be an array or an `import("./Collection.js").Collection`
       interactions = /** @type {Collection} */ (options.interactions);
@@ -1752,11 +1591,7 @@
       overlays = new Collection(options.overlays.slice());
     } else {
       assert(
-<<<<<<< HEAD
         typeof (/** @type {?} */ (options.overlays).getArray) === "function",
-=======
-        typeof (/** @type {?} */ (options.overlays).getArray) === 'function',
->>>>>>> dfa22f29
         49
       ); // Expected `overlays` to be an array or an `import("./Collection.js").Collection`
       overlays = options.overlays;
