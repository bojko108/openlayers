--- conflicted
+++ resolved
@@ -135,7 +135,6 @@
   element.setAttribute('touch-action', touchAction);
 }
 
-
 /**
  * @fires import("./MapBrowserEvent.js").MapBrowserEvent
  * @fires import("./MapEvent.js").MapEvent
@@ -247,7 +246,6 @@
     this.viewport_.style.overflow = 'hidden';
     this.viewport_.style.width = '100%';
     this.viewport_.style.height = '100%';
-
 
     /**
      * @private
@@ -557,17 +555,9 @@
       return;
     }
     const coordinate = this.getCoordinateFromPixelInternal(pixel);
-<<<<<<< HEAD
-    opt_options = opt_options !== undefined ? opt_options : /** @type {AtPixelOptions} */ ({});
+    opt_options = opt_options !== undefined ? opt_options : {};
     const hitTolerance = opt_options.hitTolerance !== undefined ? opt_options.hitTolerance * this.frameState_.pixelRatio : 0;
     const layerFilter = opt_options.layerFilter !== undefined ? opt_options.layerFilter : TRUE;
-=======
-    opt_options = opt_options !== undefined ? opt_options : {};
-    const hitTolerance = opt_options.hitTolerance !== undefined ?
-      opt_options.hitTolerance * this.frameState_.pixelRatio : 0;
-    const layerFilter = opt_options.layerFilter !== undefined ?
-      opt_options.layerFilter : TRUE;
->>>>>>> 146e38c7
     const checkWrapped = opt_options.checkWrapped !== false;
     return this.renderer_.forEachFeatureAtCoordinate(coordinate, this.frameState_, hitTolerance, checkWrapped, callback, null, layerFilter, null);
   }
@@ -617,14 +607,8 @@
     if (!this.frameState_) {
       return;
     }
-<<<<<<< HEAD
-    const options = opt_options || /** @type {AtPixelOptions} */ ({});
+    const options = opt_options || {};
     const hitTolerance = options.hitTolerance !== undefined ? options.hitTolerance * this.frameState_.pixelRatio : 0;
-=======
-    const options = opt_options || {};
-    const hitTolerance = options.hitTolerance !== undefined ?
-      options.hitTolerance * this.frameState_.pixelRatio : 0;
->>>>>>> 146e38c7
     const layerFilter = options.layerFilter || TRUE;
     return this.renderer_.forEachLayerAtPixel(pixel, this.frameState_, hitTolerance, callback, layerFilter);
   }
@@ -642,11 +626,7 @@
       return false;
     }
     const coordinate = this.getCoordinateFromPixelInternal(pixel);
-<<<<<<< HEAD
-    opt_options = opt_options !== undefined ? opt_options : /** @type {AtPixelOptions} */ ({});
-=======
     opt_options = opt_options !== undefined ? opt_options : {};
->>>>>>> 146e38c7
     const layerFilter = opt_options.layerFilter !== undefined ? opt_options.layerFilter : TRUE;
     const hitTolerance = opt_options.hitTolerance !== undefined ? opt_options.hitTolerance * this.frameState_.pixelRatio : 0;
     const checkWrapped = opt_options.checkWrapped !== false;
