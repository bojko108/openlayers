--- conflicted
+++ resolved
@@ -1,43 +1,46 @@
 /**
  * @module ol/PluggableMap
  */
-<<<<<<< HEAD
-import { getUid } from './util.js';
-=======
->>>>>>> 7d2ff929
-import Collection from './Collection.js';
-import CollectionEventType from './CollectionEventType.js';
-import MapBrowserEvent from './MapBrowserEvent.js';
-import MapBrowserEventHandler from './MapBrowserEventHandler.js';
-import MapBrowserEventType from './MapBrowserEventType.js';
-import MapEvent from './MapEvent.js';
-import MapEventType from './MapEventType.js';
-import MapProperty from './MapProperty.js';
-import RenderEventType from './render/EventType.js';
-import BaseObject, { getChangeEventType } from './Object.js';
-import ObjectEventType from './ObjectEventType.js';
-import TileQueue from './TileQueue.js';
-import View from './View.js';
-import ViewHint from './ViewHint.js';
-import { assert } from './asserts.js';
-import { removeNode } from './dom.js';
-import { listen, unlistenByKey } from './events.js';
-import EventType from './events/EventType.js';
-<<<<<<< HEAD
-import { createEmpty, clone, createOrUpdateEmpty, equals, getForViewAndSize, isEmpty } from './extent.js';
-import { TRUE } from './functions.js';
-import { DEVICE_PIXEL_RATIO, IMAGE_DECODE } from './has.js';
-=======
-import {clone, createOrUpdateEmpty, equals, getForViewAndSize, isEmpty} from './extent.js';
-import {TRUE} from './functions.js';
-import {DEVICE_PIXEL_RATIO, IMAGE_DECODE, PASSIVE_EVENT_LISTENERS} from './has.js';
->>>>>>> 7d2ff929
-import LayerGroup from './layer/Group.js';
-import { hasArea } from './size.js';
-import { DROP } from './structs/PriorityQueue.js';
-import { create as createTransform, apply as applyTransform } from './transform.js';
-import { toUserCoordinate, fromUserCoordinate } from './proj.js';
-import LayerProperty from './layer/Property.js';
+import Collection from "./Collection.js";
+import CollectionEventType from "./CollectionEventType.js";
+import MapBrowserEvent from "./MapBrowserEvent.js";
+import MapBrowserEventHandler from "./MapBrowserEventHandler.js";
+import MapBrowserEventType from "./MapBrowserEventType.js";
+import MapEvent from "./MapEvent.js";
+import MapEventType from "./MapEventType.js";
+import MapProperty from "./MapProperty.js";
+import RenderEventType from "./render/EventType.js";
+import BaseObject, { getChangeEventType } from "./Object.js";
+import ObjectEventType from "./ObjectEventType.js";
+import TileQueue from "./TileQueue.js";
+import View from "./View.js";
+import ViewHint from "./ViewHint.js";
+import { assert } from "./asserts.js";
+import { removeNode } from "./dom.js";
+import { listen, unlistenByKey } from "./events.js";
+import EventType from "./events/EventType.js";
+import {
+  clone,
+  createOrUpdateEmpty,
+  equals,
+  getForViewAndSize,
+  isEmpty
+} from "./extent.js";
+import { TRUE } from "./functions.js";
+import {
+  DEVICE_PIXEL_RATIO,
+  IMAGE_DECODE,
+  PASSIVE_EVENT_LISTENERS
+} from "./has.js";
+import LayerGroup from "./layer/Group.js";
+import { hasArea } from "./size.js";
+import { DROP } from "./structs/PriorityQueue.js";
+import {
+  create as createTransform,
+  apply as applyTransform
+} from "./transform.js";
+import { toUserCoordinate, fromUserCoordinate } from "./proj.js";
+import LayerProperty from "./layer/Property.js";
 
 /**
  * State of the current frame. Only `pixelRatio`, `time` and `viewState` should
@@ -135,19 +138,6 @@
  */
 
 /**
-<<<<<<< HEAD
- * @param {HTMLElement} element Element.
- * @param {string} touchAction Value for `touch-action'.
- */
-function setTouchAction(element, touchAction) {
-  element.style.msTouchAction = touchAction;
-  element.style.touchAction = touchAction;
-  element.setAttribute('touch-action', touchAction);
-}
-
-/**
-=======
->>>>>>> 7d2ff929
  * @fires import("./MapBrowserEvent.js").MapBrowserEvent
  * @fires import("./MapEvent.js").MapEvent
  * @fires import("./render/Event.js").default#precompose
@@ -171,13 +161,17 @@
      * @type {number}
      * @private
      */
-    this.maxTilesLoading_ = options.maxTilesLoading !== undefined ? options.maxTilesLoading : 16;
+    this.maxTilesLoading_ =
+      options.maxTilesLoading !== undefined ? options.maxTilesLoading : 16;
 
     /**
      * @private
      * @type {number}
      */
-    this.pixelRatio_ = options.pixelRatio !== undefined ? options.pixelRatio : DEVICE_PIXEL_RATIO;
+    this.pixelRatio_ =
+      options.pixelRatio !== undefined
+        ? options.pixelRatio
+        : DEVICE_PIXEL_RATIO;
 
     /**
      * @private
@@ -252,45 +246,52 @@
      * @private
      * @type {!HTMLElement}
      */
-    this.viewport_ = document.createElement('div');
-    this.viewport_.className = 'ol-viewport' + ('ontouchstart' in window ? ' ol-touch' : '');
-    this.viewport_.style.position = 'relative';
-    this.viewport_.style.overflow = 'hidden';
-    this.viewport_.style.width = '100%';
-    this.viewport_.style.height = '100%';
+    this.viewport_ = document.createElement("div");
+    this.viewport_.className =
+      "ol-viewport" + ("ontouchstart" in window ? " ol-touch" : "");
+    this.viewport_.style.position = "relative";
+    this.viewport_.style.overflow = "hidden";
+    this.viewport_.style.width = "100%";
+    this.viewport_.style.height = "100%";
 
     /**
      * @private
      * @type {!HTMLElement}
      */
-    this.overlayContainer_ = document.createElement('div');
-    this.overlayContainer_.style.position = 'absolute';
-    this.overlayContainer_.style.zIndex = '0';
-    this.overlayContainer_.style.width = '100%';
-    this.overlayContainer_.style.height = '100%';
-    this.overlayContainer_.className = 'ol-overlaycontainer';
+    this.overlayContainer_ = document.createElement("div");
+    this.overlayContainer_.style.position = "absolute";
+    this.overlayContainer_.style.zIndex = "0";
+    this.overlayContainer_.style.width = "100%";
+    this.overlayContainer_.style.height = "100%";
+    this.overlayContainer_.className = "ol-overlaycontainer";
     this.viewport_.appendChild(this.overlayContainer_);
 
     /**
      * @private
      * @type {!HTMLElement}
      */
-    this.overlayContainerStopEvent_ = document.createElement('div');
-    this.overlayContainerStopEvent_.style.position = 'absolute';
-    this.overlayContainerStopEvent_.style.zIndex = '0';
-    this.overlayContainerStopEvent_.style.width = '100%';
-    this.overlayContainerStopEvent_.style.height = '100%';
-    this.overlayContainerStopEvent_.className = 'ol-overlaycontainer-stopevent';
+    this.overlayContainerStopEvent_ = document.createElement("div");
+    this.overlayContainerStopEvent_.style.position = "absolute";
+    this.overlayContainerStopEvent_.style.zIndex = "0";
+    this.overlayContainerStopEvent_.style.width = "100%";
+    this.overlayContainerStopEvent_.style.height = "100%";
+    this.overlayContainerStopEvent_.className = "ol-overlaycontainer-stopevent";
     this.viewport_.appendChild(this.overlayContainerStopEvent_);
 
     /**
      * @private
      * @type {MapBrowserEventHandler}
      */
-    this.mapBrowserEventHandler_ = new MapBrowserEventHandler(this, options.moveTolerance);
+    this.mapBrowserEventHandler_ = new MapBrowserEventHandler(
+      this,
+      options.moveTolerance
+    );
     const handleMapBrowserEvent = this.handleMapBrowserEvent.bind(this);
     for (const key in MapBrowserEventType) {
-      this.mapBrowserEventHandler_.addEventListener(MapBrowserEventType[key], handleMapBrowserEvent);
+      this.mapBrowserEventHandler_.addEventListener(
+        MapBrowserEventType[key],
+        handleMapBrowserEvent
+      );
     }
 
     /**
@@ -306,9 +307,16 @@
     this.keyHandlerKeys_ = null;
 
     const handleBrowserEvent = this.handleBrowserEvent.bind(this);
-    this.viewport_.addEventListener(EventType.CONTEXTMENU, handleBrowserEvent, false);
-    this.viewport_.addEventListener(EventType.WHEEL, handleBrowserEvent,
-      PASSIVE_EVENT_LISTENERS ? {passive: false} : false);
+    this.viewport_.addEventListener(
+      EventType.CONTEXTMENU,
+      handleBrowserEvent,
+      false
+    );
+    this.viewport_.addEventListener(
+      EventType.WHEEL,
+      handleBrowserEvent,
+      PASSIVE_EVENT_LISTENERS ? { passive: false } : false
+    );
 
     /**
      * @type {Collection<import("./control/Control.js").default>}
@@ -357,12 +365,27 @@
      * @private
      * @type {TileQueue}
      */
-    this.tileQueue_ = new TileQueue(this.getTilePriority.bind(this), this.handleTileChange_.bind(this));
-
-    this.addEventListener(getChangeEventType(MapProperty.LAYERGROUP), this.handleLayerGroupChanged_);
-    this.addEventListener(getChangeEventType(MapProperty.VIEW), this.handleViewChanged_);
-    this.addEventListener(getChangeEventType(MapProperty.SIZE), this.handleSizeChanged_);
-    this.addEventListener(getChangeEventType(MapProperty.TARGET), this.handleTargetChanged_);
+    this.tileQueue_ = new TileQueue(
+      this.getTilePriority.bind(this),
+      this.handleTileChange_.bind(this)
+    );
+
+    this.addEventListener(
+      getChangeEventType(MapProperty.LAYERGROUP),
+      this.handleLayerGroupChanged_
+    );
+    this.addEventListener(
+      getChangeEventType(MapProperty.VIEW),
+      this.handleViewChanged_
+    );
+    this.addEventListener(
+      getChangeEventType(MapProperty.SIZE),
+      this.handleSizeChanged_
+    );
+    this.addEventListener(
+      getChangeEventType(MapProperty.TARGET),
+      this.handleTargetChanged_
+    );
 
     // setProperties will trigger the rendering of the map if the map
     // is "defined" already.
@@ -436,7 +459,9 @@
        * @param {import("./Collection.js").CollectionEvent} event CollectionEvent.
        */
       function(event) {
-        this.addOverlayInternal_(/** @type {import("./Overlay.js").default} */ (event.element));
+        this.addOverlayInternal_(
+          /** @type {import("./Overlay.js").default} */ (event.element)
+        );
       }.bind(this)
     );
 
@@ -446,7 +471,8 @@
        * @param {import("./Collection.js").CollectionEvent} event CollectionEvent.
        */
       function(event) {
-        const overlay = /** @type {import("./Overlay.js").default} */ (event.element);
+        const overlay =
+          /** @type {import("./Overlay.js").default} */ (event.element);
         const id = overlay.getId();
         if (id !== undefined) {
           delete this.overlayIdIndex_[id.toString()];
@@ -461,7 +487,7 @@
    * @return {import("./renderer/Map.js").default} The map renderer
    */
   createRenderer() {
-    throw new Error('Use a map type that has a createRenderer method');
+    throw new Error("Use a map type that has a createRenderer method");
   }
 
   /**
@@ -528,8 +554,14 @@
    */
   disposeInternal() {
     this.mapBrowserEventHandler_.dispose();
-    this.viewport_.removeEventListener(EventType.CONTEXTMENU, this.boundHandleBrowserEvent_);
-    this.viewport_.removeEventListener(EventType.WHEEL, this.boundHandleBrowserEvent_);
+    this.viewport_.removeEventListener(
+      EventType.CONTEXTMENU,
+      this.boundHandleBrowserEvent_
+    );
+    this.viewport_.removeEventListener(
+      EventType.WHEEL,
+      this.boundHandleBrowserEvent_
+    );
     if (this.handleResize_ !== undefined) {
       removeEventListener(EventType.RESIZE, this.handleResize_, false);
       this.handleResize_ = undefined;
@@ -563,10 +595,23 @@
     }
     const coordinate = this.getCoordinateFromPixelInternal(pixel);
     opt_options = opt_options !== undefined ? opt_options : {};
-    const hitTolerance = opt_options.hitTolerance !== undefined ? opt_options.hitTolerance * this.frameState_.pixelRatio : 0;
-    const layerFilter = opt_options.layerFilter !== undefined ? opt_options.layerFilter : TRUE;
+    const hitTolerance =
+      opt_options.hitTolerance !== undefined
+        ? opt_options.hitTolerance * this.frameState_.pixelRatio
+        : 0;
+    const layerFilter =
+      opt_options.layerFilter !== undefined ? opt_options.layerFilter : TRUE;
     const checkWrapped = opt_options.checkWrapped !== false;
-    return this.renderer_.forEachFeatureAtCoordinate(coordinate, this.frameState_, hitTolerance, checkWrapped, callback, null, layerFilter, null);
+    return this.renderer_.forEachFeatureAtCoordinate(
+      coordinate,
+      this.frameState_,
+      hitTolerance,
+      checkWrapped,
+      callback,
+      null,
+      layerFilter,
+      null
+    );
   }
 
   /**
@@ -615,9 +660,18 @@
       return;
     }
     const options = opt_options || {};
-    const hitTolerance = options.hitTolerance !== undefined ? options.hitTolerance * this.frameState_.pixelRatio : 0;
+    const hitTolerance =
+      options.hitTolerance !== undefined
+        ? options.hitTolerance * this.frameState_.pixelRatio
+        : 0;
     const layerFilter = options.layerFilter || TRUE;
-    return this.renderer_.forEachLayerAtPixel(pixel, this.frameState_, hitTolerance, callback, layerFilter);
+    return this.renderer_.forEachLayerAtPixel(
+      pixel,
+      this.frameState_,
+      hitTolerance,
+      callback,
+      layerFilter
+    );
   }
 
   /**
@@ -634,10 +688,21 @@
     }
     const coordinate = this.getCoordinateFromPixelInternal(pixel);
     opt_options = opt_options !== undefined ? opt_options : {};
-    const layerFilter = opt_options.layerFilter !== undefined ? opt_options.layerFilter : TRUE;
-    const hitTolerance = opt_options.hitTolerance !== undefined ? opt_options.hitTolerance * this.frameState_.pixelRatio : 0;
+    const layerFilter =
+      opt_options.layerFilter !== undefined ? opt_options.layerFilter : TRUE;
+    const hitTolerance =
+      opt_options.hitTolerance !== undefined
+        ? opt_options.hitTolerance * this.frameState_.pixelRatio
+        : 0;
     const checkWrapped = opt_options.checkWrapped !== false;
-    return this.renderer_.hasFeatureAtCoordinate(coordinate, this.frameState_, hitTolerance, checkWrapped, layerFilter, null);
+    return this.renderer_.hasFeatureAtCoordinate(
+      coordinate,
+      this.frameState_,
+      hitTolerance,
+      checkWrapped,
+      layerFilter,
+      null
+    );
   }
 
   /**
@@ -667,9 +732,15 @@
    */
   getEventPixel(event) {
     const viewportPosition = this.viewport_.getBoundingClientRect();
-    const eventPosition = 'changedTouches' in event ? /** @type {TouchEvent} */ (event).changedTouches[0] : /** @type {MouseEvent} */ (event);
-
-    return [eventPosition.clientX - viewportPosition.left, eventPosition.clientY - viewportPosition.top];
+    const eventPosition =
+      "changedTouches" in event
+        ? /** @type {TouchEvent} */ (event).changedTouches[0]
+        : /** @type {MouseEvent} */ (event);
+
+    return [
+      eventPosition.clientX - viewportPosition.left,
+      eventPosition.clientY - viewportPosition.top
+    ];
   }
 
   /**
@@ -682,7 +753,9 @@
    * @api
    */
   getTarget() {
-    return /** @type {HTMLElement|string|undefined} */ (this.get(MapProperty.TARGET));
+    return /** @type {HTMLElement|string|undefined} */ (this.get(
+      MapProperty.TARGET
+    ));
   }
 
   /**
@@ -695,7 +768,9 @@
   getTargetElement() {
     const target = this.getTarget();
     if (target !== undefined) {
-      return typeof target === 'string' ? document.getElementById(target) : target;
+      return typeof target === "string"
+        ? document.getElementById(target)
+        : target;
     } else {
       return null;
     }
@@ -709,7 +784,10 @@
    * @api
    */
   getCoordinateFromPixel(pixel) {
-    return toUserCoordinate(this.getCoordinateFromPixelInternal(pixel), this.getView().getProjection());
+    return toUserCoordinate(
+      this.getCoordinateFromPixelInternal(pixel),
+      this.getView().getProjection()
+    );
   }
 
   /**
@@ -723,7 +801,10 @@
     if (!frameState) {
       return null;
     } else {
-      return applyTransform(frameState.pixelToCoordinateTransform, pixel.slice());
+      return applyTransform(
+        frameState.pixelToCoordinateTransform,
+        pixel.slice()
+      );
     }
   }
 
@@ -815,7 +896,10 @@
    * @api
    */
   getPixelFromCoordinate(coordinate) {
-    const viewCoordinate = fromUserCoordinate(coordinate, this.getView().getProjection());
+    const viewCoordinate = fromUserCoordinate(
+      coordinate,
+      this.getView().getProjection()
+    );
     return this.getPixelFromCoordinateInternal(viewCoordinate);
   }
 
@@ -830,7 +914,10 @@
     if (!frameState) {
       return null;
     } else {
-      return applyTransform(frameState.coordinateToPixelTransform, coordinate.slice(0, 2));
+      return applyTransform(
+        frameState.coordinateToPixelTransform,
+        coordinate.slice(0, 2)
+      );
     }
   }
 
@@ -849,7 +936,9 @@
    * @api
    */
   getSize() {
-    return /** @type {import("./size.js").Size|undefined} */ (this.get(MapProperty.SIZE));
+    return /** @type {import("./size.js").Size|undefined} */ (this.get(
+      MapProperty.SIZE
+    ));
   }
 
   /**
@@ -920,7 +1009,10 @@
     const center = frameState.viewState.center;
     const deltaX = tileCenter[0] - center[0];
     const deltaY = tileCenter[1] - center[1];
-    return 65536 * Math.log(tileResolution) + Math.sqrt(deltaX * deltaX + deltaY * deltaY) / tileResolution;
+    return (
+      65536 * Math.log(tileResolution) +
+      Math.sqrt(deltaX * deltaX + deltaY * deltaY) / tileResolution
+    );
   }
 
   /**
@@ -989,7 +1081,8 @@
       if (frameState) {
         const hints = frameState.viewHints;
         if (hints[ViewHint.ANIMATING] || hints[ViewHint.INTERACTING]) {
-          const lowOnFrameBudget = !IMAGE_DECODE && Date.now() - frameState.time > 8;
+          const lowOnFrameBudget =
+            !IMAGE_DECODE && Date.now() - frameState.time > 8;
           maxTotalLoading = lowOnFrameBudget ? 0 : 8;
           maxNewLoads = lowOnFrameBudget ? 0 : 2;
         }
@@ -1008,7 +1101,10 @@
       !this.getLoading()
     ) {
       // @ts-ignore
-      this.renderer_.dispatchRenderEvent(RenderEventType.RENDERCOMPLETE, frameState);
+      this.renderer_.dispatchRenderEvent(
+        RenderEventType.RENDERCOMPLETE,
+        frameState
+      );
     }
 
     const postRenderFunctions = this.postRenderFunctions_;
@@ -1072,10 +1168,22 @@
         this.renderer_ = this.createRenderer();
       }
 
-      const keyboardEventTarget = !this.keyboardEventTarget_ ? targetElement : this.keyboardEventTarget_;
+      const keyboardEventTarget = !this.keyboardEventTarget_
+        ? targetElement
+        : this.keyboardEventTarget_;
       this.keyHandlerKeys_ = [
-        listen(keyboardEventTarget, EventType.KEYDOWN, this.handleBrowserEvent, this),
-        listen(keyboardEventTarget, EventType.KEYPRESS, this.handleBrowserEvent, this)
+        listen(
+          keyboardEventTarget,
+          EventType.KEYDOWN,
+          this.handleBrowserEvent,
+          this
+        ),
+        listen(
+          keyboardEventTarget,
+          EventType.KEYPRESS,
+          this.handleBrowserEvent,
+          this
+        )
       ];
 
       if (!this.handleResize_) {
@@ -1117,20 +1225,20 @@
     }
     const view = this.getView();
     if (view) {
-<<<<<<< HEAD
-      this.viewport_.setAttribute('data-view', getUid(view));
-      this.viewPropertyListenerKey_ = listen(view, ObjectEventType.PROPERTYCHANGE, this.handleViewPropertyChanged_, this);
-      this.viewChangeListenerKey_ = listen(view, EventType.CHANGE, this.handleViewPropertyChanged_, this);
-=======
       this.updateViewportSize_();
 
       this.viewPropertyListenerKey_ = listen(
-        view, ObjectEventType.PROPERTYCHANGE,
-        this.handleViewPropertyChanged_, this);
+        view,
+        ObjectEventType.PROPERTYCHANGE,
+        this.handleViewPropertyChanged_,
+        this
+      );
       this.viewChangeListenerKey_ = listen(
-        view, EventType.CHANGE,
-        this.handleViewPropertyChanged_, this);
->>>>>>> 7d2ff929
+        view,
+        EventType.CHANGE,
+        this.handleViewPropertyChanged_,
+        this
+      );
 
       view.resolveConstraints(0);
     }
@@ -1254,13 +1362,22 @@
     /** @type {?FrameState} */
     let frameState = null;
     if (size !== undefined && hasArea(size) && view && view.isDef()) {
-      const viewHints = view.getHints(this.frameState_ ? this.frameState_.viewHints : undefined);
+      const viewHints = view.getHints(
+        this.frameState_ ? this.frameState_.viewHints : undefined
+      );
       const viewState = view.getState();
       frameState = {
         animate: false,
         coordinateToPixelTransform: this.coordinateToPixelTransform_,
-        declutterItems: previousFrameState ? previousFrameState.declutterItems : [],
-        extent: getForViewAndSize(viewState.center, viewState.resolution, viewState.rotation, size),
+        declutterItems: previousFrameState
+          ? previousFrameState.declutterItems
+          : [],
+        extent: getForViewAndSize(
+          viewState.center,
+          viewState.resolution,
+          viewState.rotation,
+          size
+        ),
         index: this.frameIndex_++,
         layerIndex: 0,
         layerStatesArray: this.getLayerGroup().getLayerStatesArray(),
@@ -1284,12 +1401,20 @@
       if (frameState.animate) {
         this.render();
       }
-      Array.prototype.push.apply(this.postRenderFunctions_, frameState.postRenderFunctions);
+      Array.prototype.push.apply(
+        this.postRenderFunctions_,
+        frameState.postRenderFunctions
+      );
 
       if (previousFrameState) {
-        const moveStart = !this.previousExtent_ || (!isEmpty(this.previousExtent_) && !equals(frameState.extent, this.previousExtent_));
+        const moveStart =
+          !this.previousExtent_ ||
+          (!isEmpty(this.previousExtent_) &&
+            !equals(frameState.extent, this.previousExtent_));
         if (moveStart) {
-          this.dispatchEvent(new MapEvent(MapEventType.MOVESTART, this, previousFrameState));
+          this.dispatchEvent(
+            new MapEvent(MapEventType.MOVESTART, this, previousFrameState)
+          );
           this.previousExtent_ = createOrUpdateEmpty(this.previousExtent_);
         }
       }
@@ -1301,14 +1426,19 @@
         !equals(frameState.extent, this.previousExtent_);
 
       if (idle) {
-        this.dispatchEvent(new MapEvent(MapEventType.MOVEEND, this, frameState));
+        this.dispatchEvent(
+          new MapEvent(MapEventType.MOVEEND, this, frameState)
+        );
         clone(frameState.extent, this.previousExtent_);
       }
     }
 
     this.dispatchEvent(new MapEvent(MapEventType.POSTRENDER, this, frameState));
 
-    this.postRenderTimeoutHandle_ = setTimeout(this.handlePostRender.bind(this), 0);
+    this.postRenderTimeoutHandle_ = setTimeout(
+      this.handlePostRender.bind(this),
+      0
+    );
   }
 
   /**
@@ -1366,15 +1496,15 @@
       const computedStyle = getComputedStyle(targetElement);
       this.setSize([
         targetElement.offsetWidth -
-          parseFloat(computedStyle['borderLeftWidth']) -
-          parseFloat(computedStyle['paddingLeft']) -
-          parseFloat(computedStyle['paddingRight']) -
-          parseFloat(computedStyle['borderRightWidth']),
+          parseFloat(computedStyle["borderLeftWidth"]) -
+          parseFloat(computedStyle["paddingLeft"]) -
+          parseFloat(computedStyle["paddingRight"]) -
+          parseFloat(computedStyle["borderRightWidth"]),
         targetElement.offsetHeight -
-          parseFloat(computedStyle['borderTopWidth']) -
-          parseFloat(computedStyle['paddingTop']) -
-          parseFloat(computedStyle['paddingBottom']) -
-          parseFloat(computedStyle['borderBottomWidth'])
+          parseFloat(computedStyle["borderTopWidth"]) -
+          parseFloat(computedStyle["paddingTop"]) -
+          parseFloat(computedStyle["paddingBottom"]) -
+          parseFloat(computedStyle["borderBottomWidth"])
       ]);
     }
 
@@ -1412,7 +1542,9 @@
   let keyboardEventTarget = null;
   if (options.keyboardEventTarget !== undefined) {
     keyboardEventTarget =
-      typeof options.keyboardEventTarget === 'string' ? document.getElementById(options.keyboardEventTarget) : options.keyboardEventTarget;
+      typeof options.keyboardEventTarget === "string"
+        ? document.getElementById(options.keyboardEventTarget)
+        : options.keyboardEventTarget;
   }
 
   /**
@@ -1421,21 +1553,26 @@
   const values = {};
 
   const layerGroup =
-    options.layers && typeof /** @type {?} */ (options.layers).getLayers === 'function'
+    options.layers &&
+    typeof (/** @type {?} */ (options.layers).getLayers) === "function"
       ? /** @type {LayerGroup} */ (options.layers)
       : new LayerGroup({ layers: /** @type {Collection} */ (options.layers) });
   values[MapProperty.LAYERGROUP] = layerGroup;
 
   values[MapProperty.TARGET] = options.target;
 
-  values[MapProperty.VIEW] = options.view !== undefined ? options.view : new View();
+  values[MapProperty.VIEW] =
+    options.view !== undefined ? options.view : new View();
 
   let controls;
   if (options.controls !== undefined) {
     if (Array.isArray(options.controls)) {
       controls = new Collection(options.controls.slice());
     } else {
-      assert(typeof /** @type {?} */ (options.controls).getArray === 'function', 47); // Expected `controls` to be an array or an `import("./Collection.js").Collection`
+      assert(
+        typeof (/** @type {?} */ (options.controls).getArray) === "function",
+        47
+      ); // Expected `controls` to be an array or an `import("./Collection.js").Collection`
       controls = /** @type {Collection} */ (options.controls);
     }
   }
@@ -1445,7 +1582,11 @@
     if (Array.isArray(options.interactions)) {
       interactions = new Collection(options.interactions.slice());
     } else {
-      assert(typeof /** @type {?} */ (options.interactions).getArray === 'function', 48); // Expected `interactions` to be an array or an `import("./Collection.js").Collection`
+      assert(
+        typeof (/** @type {?} */ (options.interactions).getArray) ===
+          "function",
+        48
+      ); // Expected `interactions` to be an array or an `import("./Collection.js").Collection`
       interactions = /** @type {Collection} */ (options.interactions);
     }
   }
@@ -1455,7 +1596,10 @@
     if (Array.isArray(options.overlays)) {
       overlays = new Collection(options.overlays.slice());
     } else {
-      assert(typeof /** @type {?} */ (options.overlays).getArray === 'function', 49); // Expected `overlays` to be an array or an `import("./Collection.js").Collection`
+      assert(
+        typeof (/** @type {?} */ (options.overlays).getArray) === "function",
+        49
+      ); // Expected `overlays` to be an array or an `import("./Collection.js").Collection`
       overlays = options.overlays;
     }
   } else {
