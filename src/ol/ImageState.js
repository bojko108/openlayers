--- conflicted
+++ resolved
@@ -9,10 +9,6 @@
   IDLE: 0,
   LOADING: 1,
   LOADED: 2,
-<<<<<<< HEAD
-  ERROR: 3
-=======
   ERROR: 3,
   EMPTY: 4,
->>>>>>> dfa22f29
 };