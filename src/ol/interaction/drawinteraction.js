--- conflicted
+++ resolved
@@ -146,16 +146,9 @@
    * @type {ol.FeatureOverlay}
    * @private
    */
-<<<<<<< HEAD
   this.overlay_ = new ol.FeatureOverlay();
   this.overlay_.setStyleFunction(goog.isDef(options.styleFunction) ?
-      options.styleFunction : ol.interaction.Draw.defaultStyleFunction
-=======
-  this.overlay_ = new ol.render.FeaturesOverlay();
-  this.overlay_.setStyleFunction(goog.isDef(opt_options.styleFunction) ?
-      opt_options.styleFunction : ol.interaction.Draw.getDefaultStyleFunction()
->>>>>>> 03b7d6ee
-  );
+      options.styleFunction : ol.interaction.Draw.getDefaultStyleFunction());
 };
 goog.inherits(ol.interaction.Draw, ol.interaction.Interaction);
 
