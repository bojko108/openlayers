--- conflicted
+++ resolved
@@ -1,17 +1,10 @@
 /**
  * @module ol/source/Source
  */
-<<<<<<< HEAD
-import { abstract } from '../util.js';
-import BaseObject from '../Object.js';
-import { get as getProjection } from '../proj.js';
-import SourceState from './State.js';
-=======
-import BaseObject from '../Object.js';
-import SourceState from './State.js';
-import {abstract} from '../util.js';
-import {get as getProjection} from '../proj.js';
->>>>>>> dfa22f29
+import BaseObject from "../Object.js";
+import SourceState from "./State.js";
+import { abstract } from "../util.js";
+import { get as getProjection } from "../proj.js";
 
 /**
  * A function that returns a string or an array of strings representing source
@@ -58,7 +51,7 @@
     super();
 
     /**
-     * this is needed when we add features to the source so we can 
+     * this is needed when we add features to the source so we can
      * `feature.setLayer(this.layer)`
      * @private
      * @type {import("../layer/Layer").default}
@@ -81,14 +74,10 @@
      * @private
      * @type {boolean}
      */
-<<<<<<< HEAD
-    this.attributionsCollapsible_ = options.attributionsCollapsible !== undefined ? options.attributionsCollapsible : true;
-=======
     this.attributionsCollapsible_ =
       options.attributionsCollapsible !== undefined
         ? options.attributionsCollapsible
         : true;
->>>>>>> dfa22f29
 
     /**
      * This source is currently loading data. Sources that defer loading to the
@@ -101,19 +90,14 @@
      * @private
      * @type {import("./State.js").default}
      */
-<<<<<<< HEAD
-    this.state_ = options.state !== undefined ? options.state : SourceState.READY;
-=======
     this.state_ =
       options.state !== undefined ? options.state : SourceState.READY;
->>>>>>> dfa22f29
 
     /**
      * @private
      * @type {boolean}
      */
     this.wrapX_ = options.wrapX !== undefined ? options.wrapX : false;
-<<<<<<< HEAD
   }
 
   /**
@@ -122,14 +106,12 @@
   setLayer(layer) {
     this._layer = layer;
   }
-  
+
   /**
    * @type {import("../layer/Layer").default}
    */
   get layer() {
     return this._layer;
-=======
->>>>>>> dfa22f29
   }
 
   /**
@@ -226,7 +208,7 @@
     };
   }
 
-  if (typeof attributionLike === 'function') {
+  if (typeof attributionLike === "function") {
     return attributionLike;
   }
 
