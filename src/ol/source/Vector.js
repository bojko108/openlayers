--- conflicted
+++ resolved
@@ -2,41 +2,24 @@
  * @module ol/source/Vector
  */
 
-<<<<<<< HEAD
-import { getUid } from '../util.js';
-import Collection from '../Collection.js';
-import CollectionEventType from '../CollectionEventType.js';
-import ObjectEventType from '../ObjectEventType.js';
-import { extend } from '../array.js';
-import { assert } from '../asserts.js';
-import { listen, unlistenByKey } from '../events.js';
-import Event from '../events/Event.js';
-import EventType from '../events/EventType.js';
-import { containsExtent, equals } from '../extent.js';
-import { xhr } from '../featureloader.js';
-import { TRUE, VOID } from '../functions.js';
-import { all as allStrategy } from '../loadingstrategy.js';
-import { isEmpty, getValues } from '../obj.js';
-=======
-import Collection from '../Collection.js';
-import CollectionEventType from '../CollectionEventType.js';
-import Event from '../events/Event.js';
-import EventType from '../events/EventType.js';
-import ObjectEventType from '../ObjectEventType.js';
-import RBush from '../structs/RBush.js';
->>>>>>> dfa22f29
-import Source from './Source.js';
-import SourceState from './State.js';
-import VectorEventType from './VectorEventType.js';
-import {TRUE, VOID} from '../functions.js';
-import {all as allStrategy} from '../loadingstrategy.js';
-import {assert} from '../asserts.js';
-import {containsExtent, equals} from '../extent.js';
-import {extend} from '../array.js';
-import {getUid} from '../util.js';
-import {getValues, isEmpty} from '../obj.js';
-import {listen, unlistenByKey} from '../events.js';
-import {xhr} from '../featureloader.js';
+import Collection from "../Collection.js";
+import CollectionEventType from "../CollectionEventType.js";
+import ObjectEventType from "../ObjectEventType.js";
+import Event from "../events/Event.js";
+import EventType from "../events/EventType.js";
+import RBush from "../structs/RBush.js";
+import Source from "./Source.js";
+import SourceState from "./State.js";
+import VectorEventType from "./VectorEventType.js";
+import { TRUE, VOID } from "../functions.js";
+import { all as allStrategy } from "../loadingstrategy.js";
+import { assert } from "../asserts.js";
+import { containsExtent, equals } from "../extent.js";
+import { extend } from "../array.js";
+import { getUid } from "../util.js";
+import { getValues, isEmpty } from "../obj.js";
+import { listen, unlistenByKey } from "../events.js";
+import { xhr } from "../featureloader.js";
 
 /**
  * A function that takes an {@link module:ol/extent~Extent} and a resolution as arguments, and
@@ -226,12 +209,8 @@
     this.strategy_ =
       options.strategy !== undefined ? options.strategy : allStrategy;
 
-<<<<<<< HEAD
-    const useSpatialIndex = options.useSpatialIndex !== undefined ? options.useSpatialIndex : true;
-=======
     const useSpatialIndex =
       options.useSpatialIndex !== undefined ? options.useSpatialIndex : true;
->>>>>>> dfa22f29
 
     /**
      * @private
@@ -342,13 +321,9 @@
       this.nullGeometryFeatures_[featureKey] = feature;
     }
 
-<<<<<<< HEAD
-    this.dispatchEvent(new VectorSourceEvent(VectorEventType.ADDFEATURE, feature));
-=======
     this.dispatchEvent(
       new VectorSourceEvent(VectorEventType.ADDFEATURE, feature)
     );
->>>>>>> dfa22f29
   }
 
   /**
@@ -359,16 +334,12 @@
   setupChangeEvents_(featureKey, feature) {
     this.featureChangeKeys_[featureKey] = [
       listen(feature, EventType.CHANGE, this.handleFeatureChange_, this),
-<<<<<<< HEAD
-      listen(feature, ObjectEventType.PROPERTYCHANGE, this.handleFeatureChange_, this)
-=======
       listen(
         feature,
         ObjectEventType.PROPERTYCHANGE,
         this.handleFeatureChange_,
         this
       ),
->>>>>>> dfa22f29
     ];
   }
 
@@ -760,16 +731,12 @@
         if (filter(feature)) {
           const geometry = feature.getGeometry();
           const previousMinSquaredDistance = minSquaredDistance;
-<<<<<<< HEAD
-          minSquaredDistance = geometry.closestPointXY(x, y, closestPoint, minSquaredDistance);
-=======
           minSquaredDistance = geometry.closestPointXY(
             x,
             y,
             closestPoint,
             minSquaredDistance
           );
->>>>>>> dfa22f29
           if (minSquaredDistance < previousMinSquaredDistance) {
             closestFeature = feature;
             // This is sneaky.  Reduce the extent that it is currently being
@@ -894,13 +861,9 @@
       this.uidIndex_[featureKey] = feature;
     }
     this.changed();
-<<<<<<< HEAD
-    this.dispatchEvent(new VectorSourceEvent(VectorEventType.CHANGEFEATURE, feature));
-=======
     this.dispatchEvent(
       new VectorSourceEvent(VectorEventType.CHANGEFEATURE, feature)
     );
->>>>>>> dfa22f29
   }
 
   /**
@@ -948,7 +911,9 @@
       );
       if (!alreadyLoaded) {
         this.loader_.call(this, extentToLoad, resolution, projection);
-        loadedExtentsRtree.insert(extentToLoad, { extent: extentToLoad.slice() });
+        loadedExtentsRtree.insert(extentToLoad, {
+          extent: extentToLoad.slice(),
+        });
         this.loading = this.loader_ !== VOID;
       }
     }
@@ -1015,13 +980,9 @@
       delete this.idIndex_[id.toString()];
     }
     delete this.uidIndex_[featureKey];
-<<<<<<< HEAD
-    this.dispatchEvent(new VectorSourceEvent(VectorEventType.REMOVEFEATURE, feature));
-=======
     this.dispatchEvent(
       new VectorSourceEvent(VectorEventType.REMOVEFEATURE, feature)
     );
->>>>>>> dfa22f29
   }
 
   /**
