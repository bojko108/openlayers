--- conflicted
+++ resolved
@@ -2,27 +2,27 @@
  * @module ol/control/MousePosition
  */
 
-import 'elm-pep';
-import Control from './Control.js';
-import EventType from '../pointer/EventType.js';
-import {getChangeEventType} from '../Object.js';
+import "elm-pep";
+import Control from "./Control.js";
+import EventType from "../pointer/EventType.js";
+import { getChangeEventType } from "../Object.js";
 import {
   get as getProjection,
   getTransformFromProjections,
   getUserProjection,
   identityTransform,
-} from '../proj.js';
-import {listen} from '../events.js';
+} from "../proj.js";
+import { listen } from "../events.js";
 
 /**
  * @type {string}
  */
-const PROJECTION = 'projection';
+const PROJECTION = "projection";
 
 /**
  * @type {string}
  */
-const COORDINATE_FORMAT = 'coordinateFormat';
+const COORDINATE_FORMAT = "coordinateFormat";
 
 /**
  * @typedef {Object} Options
@@ -67,7 +67,7 @@
 
     const element = this.createElement();
     element.className =
-      options.className !== undefined ? options.className : 'ol-mouse-position';
+      options.className !== undefined ? options.className : "ol-mouse-position";
 
     this.addEventListener(
       getChangeEventType(PROJECTION),
@@ -86,7 +86,7 @@
      * @type {string}
      */
     this.undefinedHTML_ =
-      options.undefinedHTML !== undefined ? options.undefinedHTML : '&#160;';
+      options.undefinedHTML !== undefined ? options.undefinedHTML : "&#160;";
 
     /**
      * @private
@@ -111,16 +111,12 @@
      * @type {?import("../proj.js").TransformFunction}
      */
     this.transform_ = null;
-<<<<<<< HEAD
 
     /**
      * @private
      * @type {import("../pixel.js").Pixel}
      */
     this.lastMouseMovePixel_ = null;
-
-=======
->>>>>>> dfa22f29
   }
 
   /**
