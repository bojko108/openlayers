/**
 * @module ol/Map
 */
<<<<<<< HEAD
import PluggableMap from "./PluggableMap.js";
import { defaults as defaultControls } from "./control.js";
import { defaults as defaultInteractions } from "./interaction.js";
import { assign } from "./obj.js";
import CompositeMapRenderer from "./renderer/Composite.js";

import { toDegrees, toRadians } from "./math";
import {
  METERS_PER_UNIT,
  get as getProjection,
  transform,
  transformExtent,
  Projection
} from "./proj.js";
import View from "./View.js";
import { easeOut } from "./easing.js";
import { getVectorContext } from "./render.js";
import { fromExtent } from "./geom/Polygon.js";
import Feature from "./Feature.js";
import LayerProperty from "./layer/Property.js";

import { setMap } from "./daemon/map.js";
import { createOperationalLayer } from "./daemon/layers";
import { createFeatureStyle } from "./daemon/styles";
import {
  calculateFeaturesExtent,
  calculateCenterPointOfExtent
} from "./daemon/helpers/math.js";
import { splitAtIndex } from "./daemon/helpers/strings.js";

import ArcGISDynamicMapServiceLayer from "./layer/ArcGISDynamicMapServiceLayer.js";
import flashingOptions from "./daemon/helpers/flashingOptions.js";
=======
import CompositeMapRenderer from './renderer/Composite.js';
import PluggableMap from './PluggableMap.js';
import {assign} from './obj.js';
import {defaults as defaultControls} from './control.js';
import {defaults as defaultInteractions} from './interaction.js';
>>>>>>> dfa22f29

/**
 * @classdesc
 * The map is the core component of OpenLayers. For a map to render, a view,
 * one or more layers, and a target container are needed:
 *
 *     import Map from 'ol/Map';
 *     import View from 'ol/View';
 *     import TileLayer from 'ol/layer/Tile';
 *     import OSM from 'ol/source/OSM';
 *
 *     var map = new Map({
 *       view: new View({
 *         center: [0, 0],
 *         zoom: 1
 *       }),
 *       layers: [
 *         new TileLayer({
 *           source: new OSM()
 *         })
 *       ],
 *       target: 'map'
 *     });
 *
 * The above snippet creates a map using a {@link module:ol/layer/Tile} to
 * display {@link module:ol/source/OSM~OSM} OSM data and render it to a DOM
 * element with the id `map`.
 *
 * The constructor places a viewport container (with CSS class name
 * `ol-viewport`) in the target element (see `getViewport()`), and then two
 * further elements within the viewport: one with CSS class name
 * `ol-overlaycontainer-stopevent` for controls and some overlays, and one with
 * CSS class name `ol-overlaycontainer` for other overlays (see the `stopEvent`
 * option of {@link module:ol/Overlay~Overlay} for the difference). The map
 * itself is placed in a further element within the viewport.
 *
 * Layers are stored as a {@link module:ol/Collection~Collection} in
 * layerGroups. A top-level group is provided by the library. This is what is
 * accessed by `getLayerGroup` and `setLayerGroup`. Layers entered in the
 * options are added to this group, and `addLayer` and `removeLayer` change the
 * layer collection in the group. `getLayers` is a convenience function for
 * `getLayerGroup().getLayers()`. Note that {@link module:ol/layer/Group~Group}
 * is a subclass of {@link module:ol/layer/Base}, so layers entered in the
 * options or added with `addLayer` can be groups, which can contain further
 * groups, and so on.
 *
 * @api
 */
class Map extends PluggableMap {
  /**
   * @param {import("./PluggableMap.js").MapOptions} options Map options.
   */
  constructor(options) {
    options = assign({}, options);
    if (!options.controls) {
      options.controls = defaultControls();
    }
    if (!options.interactions) {
      options.interactions = defaultInteractions();
    }

    super(options);

    /**
     * @type {import('./layer/Base').default}
     */
    // @ts-ignore
    this._defaultLayer = createOperationalLayer({
      metadata: { name: "defaultLayer" }
    });
    // @ts-ignore
    this._defaultLayer.setMap(this);

    // set map for each layer
    // @ts-ignore
    if (options.layers && options.layers.length > 0) {
      // @ts-ignore
      for (let i = 0; i < options.layers.length; i++) {
        options.layers[i].set(LayerProperty.MAP, this);
      }
    }

    setMap(this);
  }

  createRenderer() {
    return new CompositeMapRenderer(this);
  }

<<<<<<< HEAD
  get defaultLayer() {
    return this._defaultLayer;
  }

  /**
   * Get current map center point in format [y,x], projection is according to {@link Map.projection}.
   * To get the center in different projection you can use {@link Map.getCenter}.
   * @type {import('./coordinate').Coordinate}
   * @see http://openlayers.org/en/latest/apidoc/ol.View.html#getCenter
   */
  get center() {
    return this.getView().getCenter();
  }
  /**
   * set new map center point
   * @param {!import('./coordinate').Coordinate} center - coordinates must be provided in map's projection - {@link Map.projection}
   * @see http://openlayers.org/en/latest/apidoc/ol.View.html#setCenter
   * @example
   * map.center = transform([longitude, latitude], 'EPSG:4326', map.projection);
   */
  set center(center) {
    this.getView().animate({ center, duration: 250 });
  }
  /**
   * get current map zoom level
   * @type {Number}
   * @see http://openlayers.org/en/latest/apidoc/ol.View.html#getZoom
   */
  get zoom() {
    return this.getView().getZoom();
  }
  /**
   * set new zoom level
   * @param {!Number} zoom - zoom level
   * @see http://openlayers.org/en/latest/apidoc/ol.View.html#setZoom
   * @example
   * map.zoom = 12
   */
  set zoom(zoom) {
    this.getView().animate({ zoom, duration: 250 });
  }
  /**
   * get map current rotation angle in degrees
   * @type {Number}
   */
  get rotation() {
    return toDegrees(this.getView().getRotation());
  }
  /**
   * set map rotation angle - value is in degrees
   * @type {!Number}
   * @see http://openlayers.org/en/latest/apidoc/ol.View.html#setRotation
   */
  set rotation(angle) {
    this.getView().animate({ rotation: toRadians(angle), duration: 250 });
  }
  /**
   * set new map view: center, zoom level and rotation
   * @param {Object} value - new parameters for the map view
   * @param {Number} [value.zoom] - zoom level
   * @param {Number} [value.rotation] - rotation in degrees
   * @param {import('./coordinate').Coordinate} [value.center] - map center
   * @example
   * map.positionAt({
   *    zoom: 12,
   *    rotation: 0,
   *    center: transform([longitude, latitude], 'EPSG:4326', map.projection)
   * })
   */
  positionAt({ zoom, rotation, center }) {
    this.getView().animate({ zoom, center, rotation: toRadians(rotation) });
  }

  /**
   * zoom in
   */
  zoomIn() {
    this.getView().animate({ zoom: this.zoom + 1, duration: 250 });
  }

  /**
   * zoom out
   */
  zoomOut() {
    this.getView().animate({ zoom: this.zoom - 1, duration: 250 });
  }

  /**
   * reference to map projection code
   * @public
   * @type {String}
   * @see http://openlayers.org/en/latest/apidoc/ol.proj.Projection.html
   */
  get projection() {
    return this.getView()
      .getProjection()
      .getCode();
  }
  /**
   * get current map projection
   * @return {import('./proj/Projection').default}
   */
  getProjection() {
    return this.getView().getProjection();
  }
  /**
   * set new map projection
   * @param {import('./proj/Projection').default|import('./proj').ProjectionLike} projection
   */
  setProjection(projection) {
    if (projection instanceof Projection === false) {
      projection = getProjection(projection);
    }

    if (!projection) return;

    let oldView = this.getView();

    // @ts-ignore
    this.layers.forEach(layer => layer.__mapProjectionChanged());

    this.setView(
      new View({
        projection: projection,
        center: transform(
          oldView.getCenter(),
          oldView.getProjection(),
          projection
        ),
        zoom: oldView.getZoom(),
        rotation: oldView.getRotation(),
        minResolution: oldView.getMinResolution(),
        maxResolution: oldView.getMaxResolution()
      })
    );
  }

  /**
   * reference to loaded basemaps
   * @type {Array<import('./layer/Tile').default|import('./layer/Base').default>}
   */
  get basemaps() {
    return this.getBasemapLayers();
  }
  /**
   * reference to loaded vector layers
   * @type {Array<import('./layer/Vector').default|import('./layer/Base').default>}
   */
  get layers() {
    return this.getVectorLayers();
  }

  /**
   * get all selectable layers - {@link LayerInfo.selectable}
   * @type {Array.<import('./layer/Vector').default|import('./layer/Layer').default>}
   */
  get selectableLayers() {
    return this.getLayersBy("selectable", true);
  }
  /**
   * reference to all searchable layers - {@link LayerInfo.searchable}
   * @type {Array.<import('./layer/Vector').default|import('./layer/Layer').default>}
   */
  get searchableLayers() {
    return this.getLayersBy("searchable", true);
  }
  /**
   * reference to all snappable layers - {@link LayerInfo.snappable}
   * @type {Array.<import('./layer/Vector').default|import('./layer/Layer').default>}
   */
  get snappableLayers() {
    return this.getLayersBy("snappable", true);
  }
  /**
   * reference to all editable layers - {@link LayerInfo.editable}
   * @type {Array<import('./layer/Vector').default|import('./layer/Layer').default>}
   */
  get editableLayers() {
    return this.getLayersBy("editable", true);
  }

  /**
   * Set the version for all loaded ArcGIS Dynamic MapService Layers - all features are removed and
   * will be loaded again from the specified version
   * @param {!String} versionName - The name of the version to display.
   */
  setGDBVersion(versionName) {
    this.layers.forEach(layer => {
      if (layer instanceof ArcGISDynamicMapServiceLayer) {
        layer.setGDBVersion(versionName);
      }
    });
  }

  /**
   * get all loaded basemaps
   * @return {Array<import('./layer/Tile').default|import('./layer/Base').default>}
   */
  getBasemapLayers() {
    let layers = this.getLayers()
      .getArray()
      .slice()
      .reverse();

    return layers.filter(layer => {
      return layer.layerInfo.type === "basemap";
    });
  }
  /**
   * get all loaded vector layers
   * @return {Array<import('./layer/Vector').default|import('./layer/Base').default>}
   */
  getVectorLayers() {
    let layers = this.getLayers()
      .getArray()
      .slice()
      .reverse();

    return layers.filter(layer => {
      return layer.layerInfo.type === "vector";
    });
  }

  /**
   * Get layer by name.
   *
   * @param {!String} name - layer name
   * @return {import('./layer/Layer').default|import('./layer/Vector').default|import('./layer/Base').default}
   * @example
   * // get layer with name = 'places'
   * map.getLayer('places')
   */
  getLayer(name) {
    return this.getLayersBy("name", name)[0];
  }

  /**
   * Get layer by property value
   * @param {!String} parameter - layer property name
   * @param {!any} value - value to search for
   * @return {import('./layer/Layer').default}
   * @example
   * // get layer with title = 'Some title'
   * map.getLayerBy('title', 'Some title')
   */
  getLayerBy(parameter, value) {
    if (arguments.length === 1) {
      value = parameter;
      parameter = "name";
    }
    return this.getLayersBy(parameter, value)[0];
  }
  /**
   * Get layers by property value
   * @param {!String} parameter - layer property name
   * @param {!any} value - value to search for
   * @return {Array<import('./layer/Layer').default>}
   * @example
   * // get all editable layers
   * map.getLayersBy('editable', true).forEach(editableLayer => {
   *    console.log(editableLayer)
   * })
   * // get all visible layers
   * map.getLayersBy('visible', true).forEach(visibleLayer => {
   *    console.log(visibleLayer)
   * })
   */
  getLayersBy(parameter, value) {
    let layers = this.getLayers().getArray(),
      result = [];

    for (let i = 0; i < layers.length; i++) {
      if (layers[i].hasLayerInfo) {
        if (layers[i].layerInfo[parameter] === value) {
          result.push(layers[i]);
        }
        if (layers[i].layerInfo.type === "group") {
          // @ts-ignore
          for (let k = 0; k < layers[i].getLayers().getArray().length; k++) {
            // @ts-ignore
            if (
              // @ts-ignore
              layers[i].getLayers().getArray()[k].layerInfo[parameter] === value
            ) {
              // @ts-ignore
              result.push(layers[i].getLayers().getArray()[k]);
            }
          }
        }
      } else {
        if (layers[i].get(parameter) === value) {
          result.push(layers[i]);
        }
        if (layers[i].get("type") === "group") {
          // @ts-ignore
          for (let k = 0; k < layers[i].getLayers().getArray().length; k++) {
            if (
              layers[i]
                // @ts-ignore
                .getLayers()
                .getArray()
                [k].get(parameter) === value
            ) {
              // @ts-ignore
              result.push(layers[i].getLayers().getArray()[k]);
            }
          }
        }
      }
    }

    return result;
  }

  /**
   * Get current map center coordinates
   * @param {import('./proj').ProjectionLike} [destination='EPSG:4326'] - return the result in that projection
   * @return {import('./coordinate').Coordinate}
   */
  getCenter(destination = "EPSG:4326") {
    const extent = this.getVisibleExtent(destination);
    return calculateCenterPointOfExtent(extent);
  }
  /**
   * Get current map extent in particular projection
   * @param {import('./proj').ProjectionLike} [destination='EPSG:4326'] - project the result in that projection
   * @return {import('./extent').Extent}
   */
  getVisibleExtent(destination = "EPSG:4326") {
    const extent = transformExtent(
      this.getView().calculateExtent(this.getSize()),
      this.projection,
      destination
    );
    return extent;
  }

  /**
   * Set map scale
   * @param {!Number} scale
   * @example
   * // set map scale to 1:25 000
   * map.setScale(25000)
   */
  setScale(scale) {
    const resolution = this.getResolutionFromScale(scale);
    this.getView().setResolution(resolution);
  }
  /**
   * Get current map scale
   * @param {Boolean} [round] - to round the result or not
   * @return {Number}
   */
  getScale(round) {
    const resolution = this.getResolution();
    return this.getScaleFromResolution(resolution, round);
  }
  /**
   * Get current map resolution
   * @return {Number}
   * @see http://openlayers.org/en/latest/apidoc/ol.View.html#getResolution
   */
  getResolution() {
    return this.getView().getResolution();
  }
  /**
   * Get map scale for particular resolution
   * @public
   * @param {!Number} resolution
   * @param {Boolean} [round] - to round the result or not
   * @return {Number}
   */
  getScaleFromResolution(resolution, round) {
    // @ts-ignore
    const mpu = METERS_PER_UNIT[this.getProjection().getUnits()],
      result = resolution * mpu * 39.37 * (25.4 / 0.28);
    return round === true ? Math.round(result) : result;
  }
  /**
   * Get map resolution for particular scale
   * @public
   * @param {!Number} scale - map scale
   * @return {Number}
   */
  getResolutionFromScale(scale) {
    // @ts-ignore
    let mpu = METERS_PER_UNIT[this.getProjection().getUnits()];
    return scale / (mpu * 39.37 * (25.4 / 0.28));
  }

  /**
   * Zoom to an array of features by FID
   * @param {!Array<string>} fids
   * @param {Object.<String,*>} [options={}] - additional parameters like padding, duration...
   */
  async zoomToFID(fids, options = {}) {
    let features = [];
    for (let i = 0; i < fids.length; i++) {
      const [layerName] = splitAtIndex(fids[i], fids[i].lastIndexOf("."));
      const layer = this.getLayer(layerName);
      // @ts-ignore
      features.push(await layer.getFeatureById(fids[i]));
    }
    this.zoomTo(features, options);
  }
  /**
   * Zoom to an array of features
   * @param {!Array<import('./Feature').default>} features
   * @param {import('./View').FitOptions} [options={}] - additional parameters like padding, duration...
   */
  zoomTo(features, options = {}) {
    const extent = calculateFeaturesExtent(features);
    this.zoomToExtent(extent, undefined, options);
  }
  /**
   * Zoom to an extent
   * @param {!import('./extent').Extent} extent
   * @param {Number} [zoomLevel=17]
   * @param {import('./View').FitOptions} [options={}] - additional parameters like padding, duration...
   */
  zoomToExtent(extent, zoomLevel = 17, options = {}) {
    if (extent[2] <= extent[0] || extent[3] <= extent[1]) {
      // in case of a point object
      this.center = [extent[0], extent[1]];
      this.zoom = zoomLevel;
    } else {
      this.getView().fit(extent, options);
    }
  }

  /**
   * Move to an array of features by FID
   * @param {!Array<String>} fids
   */
  async panToFID(fids) {
    let features = [];
    for (let i = 0; i < fids.length; i++) {
      const [layerName] = splitAtIndex(fids[i], fids[i].lastIndexOf("."));
      const layer = this.getLayer(layerName);
      // @ts-ignore
      features.push(await layer.getFeatureById(fid[i]));
    }
    this.panTo(features);
  }
  /**
   * Move to and array of features
   * @param {!Array<import('./Feature').default>} features
   */
  panTo(features) {
    const extent = calculateFeaturesExtent(features);
    this.panToExtent(extent);
  }
  /**
   * Move to an extent
   * @param {!import('./extent').Extent} extent
   */
  panToExtent(extent) {
    this.center = calculateCenterPointOfExtent(extent);
  }

  /**
   * Flash an array of feature by FID
   * @param {!Array<String>} fids
   * @param {import('./daemon/helpers/flashingOptions').FlashingOptions} [options] - options for flash animation - color, duration and size
   */
  async flashFID(fids, options) {
    let features = [];
    for (let i = 0; i < fids.length; i++) {
      const [layerName] = splitAtIndex(fids[i], fids[i].lastIndexOf("."));
      const layer = this.getLayer(layerName);
      // @ts-ignore
      features.push(await layer.getFeatureById(fid[i]));
    }
    this.flash(features, options);
  }
  /**
   * Flash an array of features on the map
   * @param {!Array<import('./Feature').default>} features - features to flash
   * @param {import('./daemon/helpers/flashingOptions').FlashingOptions} [options] - options for flash animation - color, duration and size
   */
  flash(features, options) {
    options = Object.assign({}, flashingOptions, options);
    const start = new Date().getTime(),
      flashedFeatures = features.map(f => f.clone()),
      startFlashing = () => {
        this.defaultLayer.on("postrender", animate);
        //@ts-ignore
        this.defaultLayer.addFeatures(flashedFeatures);
        this.render();
      },
      stopFlashing = () => {
        //@ts-ignore
        this.defaultLayer.removeFeatures(flashedFeatures);
        this.defaultLayer.un("postrender", animate);
      },
      animate = event => {
        const vectorContext = getVectorContext(event),
          frameState = event.frameState,
          elapsed = frameState.time - start,
          elapsedRatio = elapsed / options.duration,
          newRadius =
            easeOut(elapsedRatio) * options.radius + options.radius / 2,
          opacity = easeOut(1 - elapsedRatio),
          color = `rgba(${options.red},${options.green},${options.blue},${opacity})`,
          style = createFeatureStyle({
            stroke: {
              color,
              width: easeOut(elapsedRatio) * (options.radius * 2)
            },
            fill: { color },
            circle: {
              radius: newRadius,
              stroke: {
                color,
                width: easeOut(elapsedRatio) * (options.radius * 2)
              }
            }
          });

        if (elapsed > options.duration) {
          stopFlashing();
          return;
        } else {
          vectorContext.setStyle(style);
          for (let i = 0; i < flashedFeatures.length; i++) {
            vectorContext.drawGeometry(
              flashedFeatures[i].getGeometry().clone()
            );
          }
          this.render();
        }
      };

    startFlashing();
  }
  /**
   * Flash an array of features on the map
   * @param {!import('./extent').Extent} extent
   * @param {import('./daemon/helpers/flashingOptions').FlashingOptions} [options] - options for flash animation - color, duration and size
   */
  flashExtent(extent, options = {}) {
    options = Object.assign({}, flashingOptions, options);
    const start = new Date().getTime(),
      flashedFeature = new Feature({ geometry: fromExtent(extent) }),
      startFlashing = () => {
        this.defaultLayer.on("postrender", animate);
        //@ts-ignore
        this.defaultLayer.addFeature(flashedFeature);
        this.render();
      },
      stopFlashing = () => {
        //@ts-ignore
        this.defaultLayer.removeFeature(flashedFeature);
        this.defaultLayer.un("postrender", animate);
      },
      animate = event => {
        const vectorContext = getVectorContext(event),
          frameState = event.frameState,
          elapsed = frameState.time - start,
          elapsedRatio = elapsed / options.duration,
          newRadius =
            easeOut(elapsedRatio) * options.radius + options.radius / 2,
          opacity = easeOut(1 - elapsedRatio),
          color = `rgba(${options.red},${options.green},${options.blue},${opacity})`,
          style = createFeatureStyle({
            stroke: {
              color,
              width: easeOut(elapsedRatio) * (options.radius * 2)
            },
            fill: { color },
            circle: {
              radius: newRadius,
              stroke: {
                color,
                width: easeOut(elapsedRatio) * (options.radius * 2)
              }
            }
          });
        if (elapsed > options.duration) {
          stopFlashing();
          return;
        } else {
          vectorContext.setStyle(style);
          vectorContext.drawGeometry(flashedFeature.getGeometry().clone());
          this.render();
        }
      };

    startFlashing();
  }
}

=======
>>>>>>> dfa22f29
export default Map;<|MERGE_RESOLUTION|>--- conflicted
+++ resolved
@@ -1,7 +1,6 @@
 /**
  * @module ol/Map
  */
-<<<<<<< HEAD
 import PluggableMap from "./PluggableMap.js";
 import { defaults as defaultControls } from "./control.js";
 import { defaults as defaultInteractions } from "./interaction.js";
@@ -14,7 +13,7 @@
   get as getProjection,
   transform,
   transformExtent,
-  Projection
+  Projection,
 } from "./proj.js";
 import View from "./View.js";
 import { easeOut } from "./easing.js";
@@ -28,19 +27,12 @@
 import { createFeatureStyle } from "./daemon/styles";
 import {
   calculateFeaturesExtent,
-  calculateCenterPointOfExtent
+  calculateCenterPointOfExtent,
 } from "./daemon/helpers/math.js";
 import { splitAtIndex } from "./daemon/helpers/strings.js";
 
 import ArcGISDynamicMapServiceLayer from "./layer/ArcGISDynamicMapServiceLayer.js";
 import flashingOptions from "./daemon/helpers/flashingOptions.js";
-=======
-import CompositeMapRenderer from './renderer/Composite.js';
-import PluggableMap from './PluggableMap.js';
-import {assign} from './obj.js';
-import {defaults as defaultControls} from './control.js';
-import {defaults as defaultInteractions} from './interaction.js';
->>>>>>> dfa22f29
 
 /**
  * @classdesc
@@ -109,7 +101,7 @@
      */
     // @ts-ignore
     this._defaultLayer = createOperationalLayer({
-      metadata: { name: "defaultLayer" }
+      metadata: { name: "defaultLayer" },
     });
     // @ts-ignore
     this._defaultLayer.setMap(this);
@@ -130,7 +122,6 @@
     return new CompositeMapRenderer(this);
   }
 
-<<<<<<< HEAD
   get defaultLayer() {
     return this._defaultLayer;
   }
@@ -225,9 +216,7 @@
    * @see http://openlayers.org/en/latest/apidoc/ol.proj.Projection.html
    */
   get projection() {
-    return this.getView()
-      .getProjection()
-      .getCode();
+    return this.getView().getProjection().getCode();
   }
   /**
    * get current map projection
@@ -250,7 +239,7 @@
     let oldView = this.getView();
 
     // @ts-ignore
-    this.layers.forEach(layer => layer.__mapProjectionChanged());
+    this.layers.forEach((layer) => layer.__mapProjectionChanged());
 
     this.setView(
       new View({
@@ -263,7 +252,7 @@
         zoom: oldView.getZoom(),
         rotation: oldView.getRotation(),
         minResolution: oldView.getMinResolution(),
-        maxResolution: oldView.getMaxResolution()
+        maxResolution: oldView.getMaxResolution(),
       })
     );
   }
@@ -318,7 +307,7 @@
    * @param {!String} versionName - The name of the version to display.
    */
   setGDBVersion(versionName) {
-    this.layers.forEach(layer => {
+    this.layers.forEach((layer) => {
       if (layer instanceof ArcGISDynamicMapServiceLayer) {
         layer.setGDBVersion(versionName);
       }
@@ -330,12 +319,9 @@
    * @return {Array<import('./layer/Tile').default|import('./layer/Base').default>}
    */
   getBasemapLayers() {
-    let layers = this.getLayers()
-      .getArray()
-      .slice()
-      .reverse();
-
-    return layers.filter(layer => {
+    let layers = this.getLayers().getArray().slice().reverse();
+
+    return layers.filter((layer) => {
       return layer.layerInfo.type === "basemap";
     });
   }
@@ -344,12 +330,9 @@
    * @return {Array<import('./layer/Vector').default|import('./layer/Base').default>}
    */
   getVectorLayers() {
-    let layers = this.getLayers()
-      .getArray()
-      .slice()
-      .reverse();
-
-    return layers.filter(layer => {
+    let layers = this.getLayers().getArray().slice().reverse();
+
+    return layers.filter((layer) => {
       return layer.layerInfo.type === "vector";
     });
   }
@@ -614,7 +597,7 @@
   flash(features, options) {
     options = Object.assign({}, flashingOptions, options);
     const start = new Date().getTime(),
-      flashedFeatures = features.map(f => f.clone()),
+      flashedFeatures = features.map((f) => f.clone()),
       startFlashing = () => {
         this.defaultLayer.on("postrender", animate);
         //@ts-ignore
@@ -626,7 +609,7 @@
         this.defaultLayer.removeFeatures(flashedFeatures);
         this.defaultLayer.un("postrender", animate);
       },
-      animate = event => {
+      animate = (event) => {
         const vectorContext = getVectorContext(event),
           frameState = event.frameState,
           elapsed = frameState.time - start,
@@ -638,16 +621,16 @@
           style = createFeatureStyle({
             stroke: {
               color,
-              width: easeOut(elapsedRatio) * (options.radius * 2)
+              width: easeOut(elapsedRatio) * (options.radius * 2),
             },
             fill: { color },
             circle: {
               radius: newRadius,
               stroke: {
                 color,
-                width: easeOut(elapsedRatio) * (options.radius * 2)
-              }
-            }
+                width: easeOut(elapsedRatio) * (options.radius * 2),
+              },
+            },
           });
 
         if (elapsed > options.duration) {
@@ -686,7 +669,7 @@
         this.defaultLayer.removeFeature(flashedFeature);
         this.defaultLayer.un("postrender", animate);
       },
-      animate = event => {
+      animate = (event) => {
         const vectorContext = getVectorContext(event),
           frameState = event.frameState,
           elapsed = frameState.time - start,
@@ -698,16 +681,16 @@
           style = createFeatureStyle({
             stroke: {
               color,
-              width: easeOut(elapsedRatio) * (options.radius * 2)
+              width: easeOut(elapsedRatio) * (options.radius * 2),
             },
             fill: { color },
             circle: {
               radius: newRadius,
               stroke: {
                 color,
-                width: easeOut(elapsedRatio) * (options.radius * 2)
-              }
-            }
+                width: easeOut(elapsedRatio) * (options.radius * 2),
+              },
+            },
           });
         if (elapsed > options.duration) {
           stopFlashing();
@@ -723,6 +706,4 @@
   }
 }
 
-=======
->>>>>>> dfa22f29
 export default Map;