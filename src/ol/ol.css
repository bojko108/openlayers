.map {
  /* position: relative; */
  background: #fff url(data:image/png;base64,iVBORw0KGgoAAAANSUhEUgAAAAwAAAAMCAAAAABzHgM7AAAAAnRSTlMAAHaTzTgAAAARSURBVHgBY3iKBFEAOp/+MgB+UQnYeBZPWAAAAABJRU5ErkJggg==)!important;
}

.dm-dragbox {
  background-color: rgba(255, 255, 255, 0.6);
  border: 2px dashed #0074d9!important;
}

.ol-box {
  box-sizing: border-box;
  border-radius: 2px;
  border: 2px solid blue;
}

.ol-mouse-position {
  top: 8px;
  right: 8px;
  position: absolute;
}

.ol-scale-line {
  background: rgba(0, 60, 136, 0.3);
  border-radius: 4px;
  bottom: 8px;
  left: 8px;
  padding: 2px;
  position: absolute;
}

.ol-scale-line-inner {
  border: 1px solid #eee;
  border-top: none;
  color: #eee;
  font-size: 10px;
  text-align: center;
  margin: 1px;
  will-change: contents, width;
  transition: all 0.25s;
}

.ol-scale-bar {
  position: absolute;
  bottom: 8px;
  left: 8px;
}

.ol-scale-step-marker {
  width: 1px;
  height: 15px;
  background-color: #000000;
  float: right;
  z-Index: 10;
}

.ol-scale-step-text {
  position: absolute;
  bottom: -5px;
  font-size: 12px;
  z-Index: 11;
  color: #000000;
  text-shadow: -2px 0 #FFFFFF, 0 2px #FFFFFF, 2px 0 #FFFFFF, 0 -2px #FFFFFF;
}

.ol-scale-text {
  position: absolute;
  font-size: 14px;
  text-align: center;
  bottom: 25px;
  color: #000000;
  text-shadow: -2px 0 #FFFFFF, 0 2px #FFFFFF, 2px 0 #FFFFFF, 0 -2px #FFFFFF;
}

.ol-scale-singlebar {
  position: relative;
  height: 10px;
  z-Index: 9;
  border: 1px solid black;
}

.ol-unsupported {
  display: none;
}

.ol-viewport, .ol-unselectable {
  -webkit-touch-callout: none;
  -webkit-user-select: none;
  -moz-user-select: none;
  -ms-user-select: none;
  user-select: none;
  -webkit-tap-highlight-color: rgba(0, 0, 0, 0);
}
<<<<<<< HEAD

=======
.ol-overlaycontainer, .ol-overlaycontainer-stopevent {
  pointer-events: none;
}
.ol-overlaycontainer > *, .ol-overlaycontainer-stopevent > * {
  pointer-events: auto;
}
>>>>>>> 7d2ff929
.ol-selectable {
  -webkit-touch-callout: default;
  -webkit-user-select: text;
  -moz-user-select: text;
  -ms-user-select: text;
  user-select: text;
}

.ol-grabbing {
  cursor: -webkit-grabbing;
  cursor: -moz-grabbing;
  cursor: grabbing;
}

.ol-grab {
  cursor: move;
  cursor: -webkit-grab;
  cursor: -moz-grab;
  cursor: grab;
}

.ol-control {
  position: absolute;
  background-color: rgba(255, 255, 255, 0.4);
  border-radius: 4px;
  padding: 2px;
}

.ol-control:hover {
  background-color: rgba(255, 255, 255, 0.6);
}

.ol-zoom {
  top: .5em;
  left: .5em;
}

.ol-rotate {
  top: .5em;
  right: .5em;
  transition: opacity .25s linear, visibility 0s linear;
}

.ol-rotate.ol-hidden {
  opacity: 0;
  visibility: hidden;
  transition: opacity .25s linear, visibility 0s linear .25s;
}

.ol-zoom-extent {
  top: 4.643em;
  left: .5em;
}

.ol-full-screen {
  right: .5em;
  top: .5em;
}

.ol-control button {
  display: block;
  margin: 1px;
  padding: 0;
  color: white;
  font-size: 1.14em;
  font-weight: bold;
  text-decoration: none;
  text-align: center;
  height: 1.375em;
  width: 1.375em;
  line-height: .4em;
  background-color: rgba(0, 60, 136, 0.5);
  border: none;
  border-radius: 2px;
}

.ol-control button::-moz-focus-inner {
  border: none;
  padding: 0;
}
<<<<<<< HEAD

=======
.ol-control button span {
  pointer-events: none;
}
>>>>>>> 7d2ff929
.ol-zoom-extent button {
  line-height: 1.4em;
}

.ol-compass {
  display: block;
  font-weight: normal;
  font-size: 1.2em;
  will-change: transform;
}

.ol-touch .ol-control button {
  font-size: 1.5em;
}

.ol-touch .ol-zoom-extent {
  top: 5.5em;
}

.ol-control button:hover, .ol-control button:focus {
  text-decoration: none;
  background-color: rgba(0, 60, 136, 0.7);
}

.ol-zoom .ol-zoom-in {
  border-radius: 2px 2px 0 0;
}

.ol-zoom .ol-zoom-out {
  border-radius: 0 0 2px 2px;
}

.ol-attribution {
  text-align: right;
  bottom: .5em;
  right: .5em;
  max-width: calc(100% - 1.3em);
}

.ol-attribution ul {
  margin: 0;
  padding: 0 .5em;
  color: #000;
  text-shadow: 0 0 2px #fff;
}

.ol-attribution li {
  display: inline;
  list-style: none;
}

.ol-attribution li:not(:last-child):after {
  content: " ";
}

.ol-attribution img {
  max-height: 2em;
  max-width: inherit;
  vertical-align: middle;
}

.ol-attribution ul, .ol-attribution button {
  display: inline-block;
}

.ol-attribution.ol-collapsed ul {
  display: none;
}

.ol-attribution:not(.ol-collapsed) {
  background: rgba(255, 255, 255, 0.8);
}

.ol-attribution.ol-uncollapsible {
  bottom: 0;
  right: 0;
  border-radius: 4px 0 0;
}

.ol-attribution.ol-uncollapsible img {
  margin-top: -.2em;
  max-height: 1.6em;
}

.ol-attribution.ol-uncollapsible button {
  display: none;
}

.ol-zoomslider {
  top: 4.5em;
  left: .5em;
  height: 200px;
}

.ol-zoomslider button {
  position: relative;
  height: 10px;
}

.ol-touch .ol-zoomslider {
  top: 5.5em;
}

.ol-overviewmap {
  left: 0.5em;
  bottom: 0.5em;
}

.ol-overviewmap.ol-uncollapsible {
  bottom: 0;
  left: 0;
  border-radius: 0 4px 0 0;
}

.ol-overviewmap .ol-overviewmap-map, .ol-overviewmap button {
  display: inline-block;
}

.ol-overviewmap .ol-overviewmap-map {
  border: 1px solid #7b98bc;
  height: 150px;
  margin: 2px;
  width: 150px;
}

.ol-overviewmap:not(.ol-collapsed) button {
  bottom: 1px;
  left: 2px;
  position: absolute;
}

.ol-overviewmap.ol-collapsed .ol-overviewmap-map, .ol-overviewmap.ol-uncollapsible button {
  display: none;
}

.ol-overviewmap:not(.ol-collapsed) {
  background: rgba(255, 255, 255, 0.8);
}

.ol-overviewmap-box {
  border: 2px dotted rgba(0, 60, 136, 0.7);
}

.ol-overviewmap .ol-overviewmap-box:hover {
  cursor: move;
}<|MERGE_RESOLUTION|>--- conflicted
+++ resolved
@@ -91,16 +91,15 @@
   user-select: none;
   -webkit-tap-highlight-color: rgba(0, 0, 0, 0);
 }
-<<<<<<< HEAD
-
-=======
+
 .ol-overlaycontainer, .ol-overlaycontainer-stopevent {
   pointer-events: none;
 }
-.ol-overlaycontainer > *, .ol-overlaycontainer-stopevent > * {
+
+.ol-overlaycontainer>*, .ol-overlaycontainer-stopevent>* {
   pointer-events: auto;
 }
->>>>>>> 7d2ff929
+
 .ol-selectable {
   -webkit-touch-callout: default;
   -webkit-user-select: text;
@@ -181,13 +180,11 @@
   border: none;
   padding: 0;
 }
-<<<<<<< HEAD
-
-=======
+
 .ol-control button span {
   pointer-events: none;
 }
->>>>>>> 7d2ff929
+
 .ol-zoom-extent button {
   line-height: 1.4em;
 }
