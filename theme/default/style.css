div.olMap {
    z-index: 0;
    padding: 0 !important;
    margin: 0 !important;
    cursor: default;
}

div.olMapViewport {
    text-align: left;
}

div.olLayerDiv {
   -moz-user-select: none;
   -khtml-user-select: none;
}

.olLayerGoogleCopyright {
    left: 2px;
    bottom: 2px;
}
.olLayerGoogleV3.olLayerGoogleCopyright {
    right: auto !important;
}
.olLayerGooglePoweredBy {
    left: 2px;
    bottom: 15px;
}
.olLayerGoogleV3.olLayerGooglePoweredBy {
    bottom: 15px !important;
}
/* GMaps should not set styles on its container */
.olForeignContainer {
    opacity: 1 !important;
}
.olControlAttribution {
    font-size: smaller;
    right: 3px;
    bottom: 4.5em;
    position: absolute;
    display: block;
}
.olControlScale {
    right: 3px;
    bottom: 3em;
    display: block;
    position: absolute;
    font-size: smaller;
}
.olControlScaleLine {
   display: block;
   position: absolute;
   left: 10px;
   bottom: 15px;
   font-size: xx-small;
}
.olControlScaleLineBottom {
   border: solid 2px black;
   border-bottom: none;
   margin-top:-2px;
   text-align: center;
}
.olControlScaleLineTop {
   border: solid 2px black;
   border-top: none;
   text-align: center;
}

.olControlPermalink {
    right: 3px;
    bottom: 1.5em;
    display: block;
    position: absolute;
    font-size: smaller;
}

div.olControlMousePosition {
    bottom: 0;
    right: 3px;
    display: block;
    position: absolute;
    font-family: Arial;
    font-size: smaller;
}

.olControlOverviewMapContainer {
    position: absolute;
    bottom: 0;
    right: 0;
}

.olControlOverviewMapElement {
    padding: 10px 18px 10px 10px;
    background-color: #00008B;
    -moz-border-radius: 1em 0 0 0;
}

.olControlOverviewMapMinimizeButton,
.olControlOverviewMapMaximizeButton {
    height: 18px;
    width: 18px;
    right: 0;
    bottom: 80px;
    cursor: pointer;
}

.olControlOverviewMapExtentRectangle {
    overflow: hidden;
    background-image: url("img/blank.gif");
    cursor: move;
    border: 2px dotted red;
}
.olControlOverviewMapRectReplacement {
    overflow: hidden;
    cursor: move;
    background-image: url("img/overview_replacement.gif");
    background-repeat: no-repeat;
    background-position: center;
}

.olLayerGeoRSSDescription {
    float:left;
    width:100%;
    overflow:auto;
    font-size:1.0em;
}
.olLayerGeoRSSClose {
    float:right;
    color:gray;
    font-size:1.2em;
    margin-right:6px;
    font-family:sans-serif;
}
.olLayerGeoRSSTitle {
    float:left;font-size:1.2em;
}

.olPopupContent {
    padding:5px;
    overflow: auto;
}

.olControlNavigationHistory {
   background-image: url("img/navigation_history.png");
   background-repeat: no-repeat;
   width:  24px;
   height: 24px;

}
.olControlNavigationHistoryPreviousItemActive {
  background-position: 0 0;
}
.olControlNavigationHistoryPreviousItemInactive {
   background-position: 0 -24px;
}
.olControlNavigationHistoryNextItemActive {
   background-position: -24px 0;
}
.olControlNavigationHistoryNextItemInactive {
   background-position: -24px -24px;
}

div.olControlSaveFeaturesItemActive {
    background-image: url(img/save_features_on.png);
    background-repeat: no-repeat;
    background-position: 0 1px;
}
div.olControlSaveFeaturesItemInactive {
    background-image: url(img/save_features_off.png);
    background-repeat: no-repeat;
    background-position: 0 1px;
}

.olHandlerBoxZoomBox {
    border: 2px solid red;
    position: absolute;
    background-color: white;
    opacity: 0.50;
    font-size: 1px;
    filter: alpha(opacity=50);
}
.olHandlerBoxSelectFeature {
    border: 2px solid blue;
    position: absolute;
    background-color: white;
    opacity: 0.50;
    font-size: 1px;
    filter: alpha(opacity=50);
}

.olControlPanPanel {
    top: 10px;
    left: 5px;
}

.olControlPanPanel div {
    background-image: url(img/pan-panel.png);
    height: 18px;
    width: 18px;
    cursor: pointer;
    position: absolute;
}

.olControlPanPanel .olControlPanNorthItemInactive {
    top: 0;
    left: 9px;
    background-position: 0 0;
}
.olControlPanPanel .olControlPanSouthItemInactive {
    top: 36px;
    left: 9px;
    background-position: 18px 0;
}
.olControlPanPanel .olControlPanWestItemInactive {
    position: absolute;
    top: 18px;
    left: 0;
    background-position: 0 18px;
}
.olControlPanPanel .olControlPanEastItemInactive {
    top: 18px;
    left: 18px;
    background-position: 18px 18px;
}

.olControlZoomPanel {
    top: 71px;
    left: 14px;
}

.olControlZoomPanel div {
    background-image: url(img/zoom-panel.png);
    position: absolute;
    height: 18px;
    width: 18px;
    cursor: pointer;
}

.olControlZoomPanel .olControlZoomInItemInactive {
    top: 0;
    left: 0;
    background-position: 0 0;
}

.olControlZoomPanel .olControlZoomToMaxExtentItemInactive {
    top: 18px;
    left: 0;
    background-position: 0 -18px;
}

.olControlZoomPanel .olControlZoomOutItemInactive {
    top: 36px;
    left: 0;
    background-position: 0 18px;
}

/*
 * When a potential text is bigger than the image it move the image
 * with some headers (closes #3154)
 */
.olControlPanZoomBar div {
    font-size: 1px;
}

.olPopupCloseBox {
  background: url("img/close.gif") no-repeat;
  cursor: pointer;
}

.olFramedCloudPopupContent {
    padding: 5px;
    overflow: auto;
}

.olControlNoSelect {
 -moz-user-select: none;
 -khtml-user-select: none;
}

.olImageLoadError {
    background-color: pink;
    opacity: 0.5;
    filter: alpha(opacity=50); /* IE */
}

/**
 * Cursor styles
 */

.olCursorWait {
    cursor: wait;
}
.olDragDown {
    cursor: move;
}
.olDrawBox {
    cursor: crosshair;
}
.olControlDragFeatureOver {
    cursor: move;
}
.olControlDragFeatureActive.olControlDragFeatureOver.olDragDown {
    cursor: -moz-grabbing;
}

/**
 * Layer switcher
 */
.olControlLayerSwitcher {
    position: absolute;
    top: 25px;
    right: 0;
    width: 20em;
    font-family: sans-serif;
    font-weight: bold;
    margin-top: 3px;
    margin-left: 3px;
    margin-bottom: 3px;
    font-size: smaller;
    color: white;
    background-color: transparent;
}

.olControlLayerSwitcher .layersDiv {
    padding-top: 5px;
    padding-left: 10px;
    padding-bottom: 5px;
    padding-right: 10px;
    background-color: darkblue;
}

.olControlLayerSwitcher .layersDiv .baseLbl,
.olControlLayerSwitcher .layersDiv .dataLbl {
    margin-top: 3px;
    margin-left: 3px;
    margin-bottom: 3px;
}

.olControlLayerSwitcher .layersDiv .baseLayersDiv,
.olControlLayerSwitcher .layersDiv .dataLayersDiv {
    padding-left: 10px;
}

.olControlLayerSwitcher .maximizeDiv,
.olControlLayerSwitcher .minimizeDiv {
    width: 18px;
    height: 18px;
    top: 5px;
    right: 0;
    cursor: pointer;
}

.olBingAttribution {
    color: #DDD;
}
.olBingAttribution.road {
    color: #333;
}

.olGoogleAttribution.hybrid, .olGoogleAttribution.satellite {
    color: #EEE;
}
.olGoogleAttribution {
    color: #333;
}
span.olGoogleAttribution a {
    color: #77C;
}
span.olGoogleAttribution.hybrid a, span.olGoogleAttribution.satellite a {
    color: #EEE;
}

/**
 * Editing and navigation icons.
 * (using the editing_tool_bar.png sprint image)
 */
.olControlNavToolbar ,
.olControlEditingToolbar {
    margin: 5px 5px 0 0;
}
.olControlNavToolbar div,
.olControlEditingToolbar div {
    background-image: url("img/editing_tool_bar.png");
    background-repeat: no-repeat;
    margin: 0 0 5px 5px;
    width: 24px;
    height: 22px;
    cursor: pointer
}
/* positions */
.olControlEditingToolbar {
    right: 0;
    top: 0;
}
.olControlNavToolbar {
    top: 295px;
    left: 9px;
}
/* layouts */
.olControlEditingToolbar div {
    float: right;
}
/* individual controls */
.olControlNavToolbar .olControlNavigationItemInactive,
.olControlEditingToolbar .olControlNavigationItemInactive {
    background-position: -103px -1px;
}
.olControlNavToolbar .olControlNavigationItemActive ,
.olControlEditingToolbar .olControlNavigationItemActive  {
    background-position: -103px -24px;
}
.olControlNavToolbar .olControlZoomBoxItemInactive {
    background-position: -128px -1px;
}
.olControlNavToolbar .olControlZoomBoxItemActive  {
    background-position: -128px -24px;
}
.olControlEditingToolbar .olControlDrawFeaturePointItemInactive {
    background-position: -77px -1px;
}
.olControlEditingToolbar .olControlDrawFeaturePointItemActive {
    background-position: -77px -24px;
}
.olControlEditingToolbar .olControlDrawFeaturePathItemInactive {
    background-position: -51px -1px;
}
.olControlEditingToolbar .olControlDrawFeaturePathItemActive {
    background-position: -51px -24px;
}
.olControlEditingToolbar .olControlDrawFeaturePolygonItemInactive{
    background-position: -26px -1px;
}
.olControlEditingToolbar .olControlDrawFeaturePolygonItemActive {
    background-position: -26px -24px;
}

div.olControlZoom {
    position: absolute;
    top: 8px;
    left: 8px;
    background: rgba(255,255,255,0.4);
    border-radius: 4px;
    padding: 2px;
}
div.olControlZoom a {
    display: block;
    margin: 1px;
    padding: 0;
    color: white;
    font-size: 18px;
    font-family: 'Lucida Grande', Verdana, Geneva, Lucida, Arial, Helvetica, sans-serif;
    font-weight: bold;
    text-decoration: none;
    text-align: center;
    height: 22px;
    width:22px;
    line-height: 19px;
    background: #130085; /* fallback for IE - IE6 requires background shorthand*/
    background: rgba(0, 60, 136, 0.5);
    filter: alpha(opacity=80);
}
div.olControlZoom a:hover {
    background: #130085; /* fallback for IE */
    background: rgba(0, 60, 136, 0.7);
    filter: alpha(opacity=100);
}
@media only screen and (max-width: 600px) {
    div.olControlZoom a:hover {
        background: rgba(0, 60, 136, 0.5);
    }
}
a.olControlZoomIn {
    border-radius: 4px 4px 0 0;
}
a.olControlZoomOut {
    border-radius: 0 0 4px 4px;
}


/**
 * Animations
 */

.olLayerGrid .olTileImage {
    -webkit-transition: opacity 0.2s linear;
    -moz-transition: opacity 0.2s linear;
    -o-transition: opacity 0.2s linear;
    transition: opacity 0.2s linear;
}

<<<<<<< HEAD
/* Turn on GPU support where available */
.olMapViewport, .olMapViewport * {
    -webkit-transform: translateZ(0);
    -moz-transform: translateZ(0);
    -o-transform: translateZ(0);
    -ms-transform: translateZ(0);
    transform: translateZ(0);
    -webkit-backface-visibility: hidden;
    -moz-backface-visibility: hidden;
    -ms-backface-visibility: hidden;
    backface-visibility: hidden;
    -webkit-perspective: 1000;
    -moz-perspective: 1000;
    -ms-perspective: 1000;
    perspective: 1000;
}
.olLayerDiv svg * {
    -webkit-transform: none;
    -moz-transform: none;
    -o-transform: none;
    -ms-transform: none;
    transform: none;
=======
/* when replacing tiles, do not show tile and backbuffer at the same time */
.olTileImage.olTileReplacing {
    display: none;
>>>>>>> 443c715f
}

/* override any max-width image settings (e.g. bootstrap.css) */
img.olTileImage {
    max-width: none;
}<|MERGE_RESOLUTION|>--- conflicted
+++ resolved
@@ -487,7 +487,6 @@
     transition: opacity 0.2s linear;
 }
 
-<<<<<<< HEAD
 /* Turn on GPU support where available */
 .olMapViewport, .olMapViewport * {
     -webkit-transform: translateZ(0);
@@ -510,11 +509,11 @@
     -o-transform: none;
     -ms-transform: none;
     transform: none;
-=======
+}
+
 /* when replacing tiles, do not show tile and backbuffer at the same time */
 .olTileImage.olTileReplacing {
     display: none;
->>>>>>> 443c715f
 }
 
 /* override any max-width image settings (e.g. bootstrap.css) */
