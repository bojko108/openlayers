--- conflicted
+++ resolved
@@ -1,12 +1,7 @@
 {
   "name": "ol",
-<<<<<<< HEAD
-  "version": "6.0.0-beta.17",
+  "version": "6.0.1",
   "description": "OpenLayers mapping library extended with MapDaemon",
-=======
-  "version": "6.0.1",
-  "description": "OpenLayers mapping library",
->>>>>>> 7eb60fae
   "keywords": [
     "map",
     "mapping",
@@ -45,14 +40,11 @@
     "url": "https://github.com/bojko108/openlayers/issues"
   },
   "dependencies": {
-<<<<<<< HEAD
     "@feathersjs/feathers": "^3.3.1",
     "@feathersjs/rest-client": "^1.4.7",
     "axios": "^0.19.0",
     "ol-esri-style": "bojko108/ol-esri-style",
-=======
     "@openlayers/pepjs": "^0.5.3",
->>>>>>> 7eb60fae
     "pbf": "3.2.0",
     "pixelworks": "1.1.0",
     "proj4": "^2.5.0",
@@ -97,21 +89,13 @@
     "karma-webpack": "^4.0.0-rc.2",
     "loglevelnext": "^3.0.1",
     "marked": "0.7.0",
-<<<<<<< HEAD
-    "mocha": "6.2.0",
+    "mocha": "6.2.1",
     "ncp": "^2.0.0",
-    "ol-mapbox-style": "^5.0.0-beta.3",
-    "pixelmatch": "^5.0.0",
-    "pngjs": "^3.4.0",
-    "puppeteer": "~1.19.0",
-=======
-    "mocha": "6.2.1",
     "ol-mapbox-style": "^5.0.0-beta.3",
     "pixelmatch": "^5.0.0",
     "pngjs": "^3.4.0",
     "proj4": "2.5.0",
     "puppeteer": "~1.20.0",
->>>>>>> 7eb60fae
     "rollup": "^1.12.0",
     "rollup-plugin-babel": "^4.3.2",
     "rollup-plugin-commonjs": "^10.0.0",
