{
  "name": "ol",
<<<<<<< HEAD
  "version": "6.0.1-beta.1",
  "description": "OpenLayers mapping library extended with MapDaemon",
=======
  "version": "6.1.1",
  "description": "OpenLayers mapping library",
>>>>>>> 146e38c7
  "keywords": [
    "map",
    "mapping",
    "ol"
  ],
  "private": true,
  "homepage": "https://openlayers.org/",
  "scripts": {
    "dev": "yarn serve-examples",
    "build": "yarn build-package",
    "copy": "ncp src ../sos_web/node_modules/ol/src",
    "lint": "eslint tasks test rendering src/ol examples config",
    "pretest": "npm run lint && npm run typecheck",
    "test-rendering": "node rendering/test.js",
    "test": "npm run karma -- --single-run --log-level error && npm run test-rendering -- --force",
    "mytests": "npm run karma -- --log-level error",
    "karma": "karma start test/karma.config.js",
    "start": "npm run serve-examples",
    "serve-examples": "webpack-dev-server --config examples/webpack/config.js --mode development --watch",
    "build-examples": "webpack --config examples/webpack/config.js --mode production",
    "build-package": "npm run transpile && npm run copy-css && node tasks/prepare-package && shx cp README.md build/ol",
    "build-index": "npm run build-package && node tasks/generate-index",
    "build-legacy": "shx rm -rf build && npm run build-index && webpack --config config/webpack-config-legacy-build.js && cleancss --source-map src/ol/ol.css -o build/legacy/ol.css",
    "copy-css": "shx cp src/ol/ol.css build/ol/ol.css",
    "transpile": "shx rm -rf build/ol && shx mkdir -p build/ol && shx cp -rf src/ol build/ol/src && node tasks/serialize-workers && tsc --project config/tsconfig-build.json",
    "typecheck": "tsc --pretty",
    "apidoc": "jsdoc -R config/jsdoc/api/index.md -c config/jsdoc/api/conf.json -P package.json -d build/apidoc"
  },
  "main": "src/ol/index.js",
  "repository": {
    "type": "git",
    "url": "git://github.com/bojko108/openlayers.git"
  },
  "license": "BSD-2-Clause",
  "bugs": {
    "url": "https://github.com/bojko108/openlayers/issues"
  },
  "dependencies": {
    "@feathersjs/feathers": "^3.3.1",
    "@feathersjs/rest-client": "^1.4.7",
    "axios": "^0.19.0",
    "ol-esri-style": "bojko108/ol-esri-style",
    "@openlayers/pepjs": "^0.5.3",
    "pbf": "3.2.1",
    "pixelworks": "1.1.0",
<<<<<<< HEAD
    "proj4": "^2.5.0",
    "rbush": "^3.0.0"
=======
    "rbush": "^3.0.1"
>>>>>>> 146e38c7
  },
  "devDependencies": {
    "@babel/core": "^7.6.4",
    "@babel/preset-env": "^7.4.4",
    "@openlayers/eslint-plugin": "^4.0.0",
    "@types/arcgis-rest-api": "^10.4.4",
    "@types/geojson": "^7946.0.7",
    "@types/pbf": "^3.0.2",
    "@types/topojson-specification": "^1.0.1",
    "babel-loader": "^8.0.5",
    "buble": "^0.19.7",
    "buble-loader": "^0.5.1",
    "chaikin-smooth": "^1.0.4",
    "clean-css-cli": "4.3.0",
    "copy-webpack-plugin": "^5.0.4",
    "coveralls": "3.0.7",
    "eslint": "^6.0.0",
    "eslint-config-openlayers": "^13.0.0",
    "expect.js": "0.3.1",
    "front-matter": "^3.0.2",
    "fs-extra": "^8.0.0",
    "glob": "^7.1.5",
    "globby": "^10.0.0",
    "handlebars": "4.4.5",
    "html-to-image": "^0.1.0",
    "istanbul": "0.4.5",
    "istanbul-instrumenter-loader": "^3.0.1",
    "jquery": "3.4.1",
    "jsdoc": "3.6.3",
    "jsdoc-plugin-typescript": "^2.0.5",
    "karma": "^4.4.1",
    "karma-chrome-launcher": "3.1.0",
    "karma-coverage": "^2.0.1",
    "karma-coverage-istanbul-reporter": "^2.1.0",
    "karma-firefox-launcher": "^1.1.0",
    "karma-mocha": "1.3.0",
    "karma-sourcemap-loader": "^0.3.7",
    "karma-webpack": "^4.0.0-rc.2",
    "loglevelnext": "^3.0.1",
    "marked": "0.7.0",
<<<<<<< HEAD
    "mocha": "6.2.1",
    "ncp": "^2.0.0",
    "ol-mapbox-style": "^5.0.0-beta.3",
    "pixelmatch": "^5.0.0",
=======
    "mocha": "6.2.2",
    "ol-mapbox-style": "^5.0.2",
    "pixelmatch": "^5.1.0",
>>>>>>> 146e38c7
    "pngjs": "^3.4.0",
    "proj4": "2.5.0",
    "puppeteer": "~1.20.0",
    "rollup": "^1.25.1",
    "rollup-plugin-babel": "^4.3.3",
    "rollup-plugin-commonjs": "^10.0.0",
    "rollup-plugin-node-resolve": "^5.2.0",
    "rollup-plugin-terser": "^5.0.0",
    "serve-static": "^1.14.0",
    "shx": "^0.3.2",
    "sinon": "^7.3.2",
    "terser-webpack-plugin": "^2.0.1",
    "typescript": "3.5.3",
    "url-polyfill": "^1.1.5",
    "walk": "^2.3.9",
    "webpack": "4.41.2",
    "webpack-cli": "^3.3.2",
    "webpack-dev-middleware": "^3.6.2",
    "webpack-dev-server": "^3.3.1",
    "yargs": "^14.2.0"
  },
  "eslintConfig": {
    "extends": "openlayers",
    "plugins": [
      "@openlayers"
    ],
    "rules": {
      "valid-jsdoc": "off",
      "@openlayers/valid-tsdoc": [
        "error",
        {
          "requireReturn": false
        }
      ],
      "@openlayers/no-exclusive-tests": [
        "error",
        {
          "include": "test/**/*.test.js"
        }
      ]
    }
  },
  "sideEffects": [
    "proj.js",
    "ol.css"
  ]
}<|MERGE_RESOLUTION|>--- conflicted
+++ resolved
@@ -1,12 +1,7 @@
 {
   "name": "ol",
-<<<<<<< HEAD
-  "version": "6.0.1-beta.1",
+  "version": "6.1.1",
   "description": "OpenLayers mapping library extended with MapDaemon",
-=======
-  "version": "6.1.1",
-  "description": "OpenLayers mapping library",
->>>>>>> 146e38c7
   "keywords": [
     "map",
     "mapping",
@@ -52,12 +47,8 @@
     "@openlayers/pepjs": "^0.5.3",
     "pbf": "3.2.1",
     "pixelworks": "1.1.0",
-<<<<<<< HEAD
     "proj4": "^2.5.0",
-    "rbush": "^3.0.0"
-=======
     "rbush": "^3.0.1"
->>>>>>> 146e38c7
   },
   "devDependencies": {
     "@babel/core": "^7.6.4",
@@ -98,16 +89,10 @@
     "karma-webpack": "^4.0.0-rc.2",
     "loglevelnext": "^3.0.1",
     "marked": "0.7.0",
-<<<<<<< HEAD
-    "mocha": "6.2.1",
+    "mocha": "6.2.2",
     "ncp": "^2.0.0",
-    "ol-mapbox-style": "^5.0.0-beta.3",
-    "pixelmatch": "^5.0.0",
-=======
-    "mocha": "6.2.2",
     "ol-mapbox-style": "^5.0.2",
     "pixelmatch": "^5.1.0",
->>>>>>> 146e38c7
     "pngjs": "^3.4.0",
     "proj4": "2.5.0",
     "puppeteer": "~1.20.0",
